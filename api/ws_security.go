--- conflicted
+++ resolved
@@ -95,16 +95,9 @@
 func (api *API) SecureUserSubscribeCommand(key hub.HubCommandKey, fn HubSubscribeCommandFunc) {
 
 	api.SubscribeCommandWithAuthCheck(key, fn, func(wsc *hub.Client) bool {
-<<<<<<< HEAD
-		// TODO fix this
-		// if wsc.Identifier() == "" || wsc.Level != passport.ServerClientLevel {
-		// 	return false
-		// }
-=======
 		if wsc.Identifier() == "" || wsc.Level < 1 {
 			return false
 		}
->>>>>>> 077573cb
 		return true
 	})
 }
