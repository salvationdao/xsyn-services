package api

import (
	"context"
	"encoding/json"
	"fmt"
	"net/http"
	"net/url"
	"passport"
	"passport/db"
	"passport/log_helpers"

	"github.com/gofrs/uuid"
	"github.com/jackc/pgx/v4/pgxpool"
	"github.com/ninja-software/hub/v2"
	"github.com/ninja-software/hub/v2/ext/auth"
	"github.com/ninja-software/terror/v2"
	"github.com/rs/zerolog"
	"github.com/volatiletech/null/v8"
	"google.golang.org/api/idtoken"
)

// AuthController holds handlers for roles
type AuthController struct {
	Conn               *pgxpool.Pool
	Log                *zerolog.Logger
	API                *API
	Google             *auth.GoogleConfig
	TwitchClientID     string
	TwitchClientSecret string
}

// NewAuthController creates the role hub
func NewAuthController(log *zerolog.Logger, conn *pgxpool.Pool, api *API, googleConfig *auth.GoogleConfig, twitchClientID string, twitchClientSecret string) *AuthController {
	authHub := &AuthController{
		Conn:               conn,
		Log:                log_helpers.NamedLogger(log, "role_hub"),
		API:                api,
		Google:             googleConfig,
		TwitchClientID:     twitchClientID,
		TwitchClientSecret: twitchClientSecret,
	}

<<<<<<< HEAD
	api.Command(HubKeyAuthTwitchEnlist, authHub.TwitchEnlistHandler)
	api.Command(HubKeyAuthFacebookConnect, authHub.FacebookConnectHandler)
=======
	api.Command(HubKeyAuthConnectFacebook, authHub.FacebookConnectHandler)
>>>>>>> cf10363c

	return authHub
}

<<<<<<< HEAD
// TwitchEnlistRequest requests an update for an existing user
type TwitchEnlistRequest struct {
	*hub.HubCommandRequest
	Payload struct {
		TwitchToken string `json:"twitchToken"`
	} `json:"payload"`
}

// 	rootHub.SecureCommand(HubKeyAuthTwitchEnlist, UserController.GetHandler)
const HubKeyAuthTwitchEnlist hub.HubCommandKey = "AUTH:TWITCH:ENLIST"

func (ac *AuthController) TwitchEnlistHandler(ctx context.Context, hubc *hub.Client, payload []byte, reply hub.ReplyFunc) error {
	req := &TwitchEnlistRequest{}
	err := json.Unmarshal(payload, req)
	if err != nil {
		return terror.Error(err, "Invalid request received")
	}

	if req.Payload.TwitchToken == "" {
		return terror.Error(terror.ErrInvalidInput, "Twitch jwt is empty")
	}

	resp, err := ac.API.Auth.TwitchLogin(ctx, hubc, req.Payload.TwitchToken, "", false)
	if err != nil {
		return terror.Error(err)
	}

	// Get user
	user, err := db.UserGet(ctx, ac.Conn, passport.UserID(resp.User.Fields().ID()))
	if err != nil {
		return terror.Error(err, "failed to query user")
	}

	if user.FactionID != nil && !user.FactionID.IsNil() {
		faction, err := db.FactionGet(ctx, ac.Conn, *user.FactionID)
		if err != nil {
			return terror.Error(err)
		}
		user.Faction = faction
	}

	reply(user)

	// send user changes to connected clients
	ac.API.SendToAllServerClient(&ServerClientMessage{
		Key: UserUpdated,
		Payload: struct {
			User *passport.User `json:"user"`
		}{
			User: user,
		},
	})

	return nil
}

=======
>>>>>>> cf10363c
type NewConnectionRequest struct {
	*hub.HubCommandRequest
	Payload struct {
		Token string `json:"token"`
	} `json:"payload"`
}

const HubKeyAuthFacebookConnect hub.HubCommandKey = "AUTH:FACEBOOK:CONNECT"

func (ac *AuthController) FacebookConnectHandler(ctx context.Context, hubc *hub.Client, payload []byte, reply hub.ReplyFunc) error {
	req := &NewConnectionRequest{}
	err := json.Unmarshal(payload, req)
	if err != nil {
		return terror.Error(err, "Invalid request received")
	}

	if req.Payload.Token == "" {
		return terror.Error(terror.ErrInvalidInput, "Facebook token is empty")
	}

	// Validate Facebook token
	errMsg := "There was a problem finding a user associated with the provided Facebook account, please check your details and try again."
	r, err := http.Get("https://graph.facebook.com/me?&access_token=" + url.QueryEscape(req.Payload.Token))
	if err != nil {
		return terror.Error(err)
	}
	defer r.Body.Close()
	resp := &struct {
		ID string `json:"id"`
	}{}
	err = json.NewDecoder(r.Body).Decode(resp)
	if err != nil {
		return terror.Error(err, errMsg)
	}

	userID, err := uuid.FromString(hubc.Identifier())
	if err != nil {
		return terror.Error(err, "Could not convert user ID to UUID")
	}

	// Get user
	user, err := db.UserGet(ctx, ac.Conn, passport.UserID(userID))
	if err != nil {
		return terror.Error(err, "failed to query user")
	}

	// Update user's Facebook ID
	user.FacebookID = null.StringFrom(resp.ID)

	// Update user
	err = db.UserUpdate(ctx, ac.Conn, user)
	if err != nil {
		return terror.Error(err, errMsg)
	}

	reply(user)

	// send user changes to connected clients
	ac.API.SendToAllServerClient(&ServerClientMessage{
		Key: UserUpdated,
		Payload: struct {
			User *passport.User `json:"user"`
		}{
			User: user,
		},
	})

	return nil
}

const HubKeyAuthGoogleConnect hub.HubCommandKey = "AUTH:GOOGLE:CONNECT"

func (ac *AuthController) GoogleConnectHandler(ctx context.Context, hubc *hub.Client, payload []byte, reply hub.ReplyFunc) error {
	req := &NewConnectionRequest{}
	err := json.Unmarshal(payload, req)
	if err != nil {
		return terror.Error(err, "Invalid request received")
	}

	if req.Payload.Token == "" {
		return terror.Error(terror.ErrInvalidInput, "Google token is empty")
	}

	// Validate Google token
	errMsg := "There was a problem finding a user associated with the provided Google account, please check your details and try again."
	resp, err := idtoken.Validate(ctx, req.Payload.Token, ac.Google.ClientID)
	if err != nil {
		return terror.Error(err, errMsg)
	}

	googleID, ok := resp.Claims["sub"].(string)
	if !ok {
		return terror.Error(err, errMsg)
	}

	userID, err := uuid.FromString(hubc.Identifier())
	if err != nil {
		return terror.Error(err, "Could not convert user ID to UUID")
	}

	// Get user
	user, err := db.UserGet(ctx, ac.Conn, passport.UserID(userID))
	if err != nil {
		return terror.Error(err, "failed to query user")
	}

	// Update user's Google ID
	user.GoogleID = null.StringFrom(googleID)

	// Update user
	err = db.UserUpdate(ctx, ac.Conn, user)
	if err != nil {
		return terror.Error(err, errMsg)
	}

	reply(user)

	// send user changes to connected clients
	ac.API.SendToAllServerClient(&ServerClientMessage{
		Key: UserUpdated,
		Payload: struct {
			User *passport.User `json:"user"`
		}{
			User: user,
		},
	})

	return nil
}

type TwitchConnectionRequest struct {
	*hub.HubCommandRequest
	Payload struct {
		Code        string `json:"code"`
		RedirectURI string `json:"redirectURI"`
	} `json:"payload"`
}

const HubKeyAuthConnectTwitch hub.HubCommandKey = "AUTH:TWITCH:CONNECT"

func (ac *AuthController) TwitchConnectHandler(ctx context.Context, hubc *hub.Client, payload []byte, reply hub.ReplyFunc) error {
	req := &TwitchConnectionRequest{}
	err := json.Unmarshal(payload, req)
	if err != nil {
		return terror.Error(err, "Invalid request received")
	}

	if req.Payload.Code == "" {
		return terror.Error(terror.ErrInvalidInput, "Twitch code is empty")
	}

	// Get Twitch access token from code
	requestUri := fmt.Sprintf(`https://id.twitch.tv/oauth2/token
    ?client_id=%s
    &client_secret=%s
    &code=%s
    &grant_type=authorization_code
    &redirect_uri=%s`,
		ac.TwitchClientID,
		ac.TwitchClientSecret,
		req.Payload.Code,
		req.Payload.RedirectURI)
	r, err := http.Post(requestUri, "application/json", nil)
	if err != nil {
		return terror.Error(err, "Failed to get Twitch access token")
	}
	defer r.Body.Close()

	respBody := &struct {
		AccessToken  string   `json:"access_token"`
		RefreshToken string   `json:"refresh_token"`
		ExpiresIn    int64    `json:"expires_in"`
		Scope        []string `json:"scope"`
		TokenType    string   `json:"token_type"`
	}{}
	err = json.NewDecoder(r.Body).Decode(respBody)
	if err != nil {
		return terror.Error(err, "Failed to get Twitch access token")
	}

	// Get Twitch user using access token
	reqUser, err := http.NewRequest("GET", "https://api.twitch.tv/kraken/user", nil)
	reqUser.Header.Set("Accept", "application/vnd.twitchtv.v5+json")
	reqUser.Header.Set("Client-ID", ac.TwitchClientID)
	reqUser.Header.Set("Authorization", fmt.Sprintf("OAuth %s", respBody.AccessToken))
	client := &http.Client{}
	respUser, err := client.Do(reqUser)
	if err != nil {
		return terror.Error(err, "Failed to get Twitch user")
	}
	respUserBody := &struct {
		ID string `json:"_id"`
	}{}
	err = json.NewDecoder(respUser.Body).Decode(respUserBody)
	if err != nil {
		return terror.Error(err, "Failed to get Twitch user")
	}

	userID, err := uuid.FromString(hubc.Identifier())
	if err != nil {
		return terror.Error(err, "Could not convert user ID to UUID")
	}

	// Get user
	user, err := db.UserGet(ctx, ac.Conn, passport.UserID(userID))
	if err != nil {
		return terror.Error(err, "failed to query user")
	}

	// Update user's Facebook ID
	user.TwitchID = null.StringFrom(respUserBody.ID)

	// Update user
	err = db.UserUpdate(ctx, ac.Conn, user)
	if err != nil {
		return terror.Error(err, "Failed to update user with Twitch ID")
	}

	reply(user)

	// send user changes to connected clients
	ac.API.SendToAllServerClient(&ServerClientMessage{
		Key: UserUpdated,
		Payload: struct {
			User *passport.User `json:"user"`
		}{
			User: user,
		},
	})

	return nil
}<|MERGE_RESOLUTION|>--- conflicted
+++ resolved
@@ -41,75 +41,13 @@
 		TwitchClientSecret: twitchClientSecret,
 	}
 
-<<<<<<< HEAD
-	api.Command(HubKeyAuthTwitchEnlist, authHub.TwitchEnlistHandler)
 	api.Command(HubKeyAuthFacebookConnect, authHub.FacebookConnectHandler)
-=======
-	api.Command(HubKeyAuthConnectFacebook, authHub.FacebookConnectHandler)
->>>>>>> cf10363c
+	api.Command(HubKeyAuthGoogleConnect, authHub.GoogleConnectHandler)
+	api.Command(HubKeyAuthConnectTwitch, authHub.TwitchConnectHandler)
 
 	return authHub
 }
 
-<<<<<<< HEAD
-// TwitchEnlistRequest requests an update for an existing user
-type TwitchEnlistRequest struct {
-	*hub.HubCommandRequest
-	Payload struct {
-		TwitchToken string `json:"twitchToken"`
-	} `json:"payload"`
-}
-
-// 	rootHub.SecureCommand(HubKeyAuthTwitchEnlist, UserController.GetHandler)
-const HubKeyAuthTwitchEnlist hub.HubCommandKey = "AUTH:TWITCH:ENLIST"
-
-func (ac *AuthController) TwitchEnlistHandler(ctx context.Context, hubc *hub.Client, payload []byte, reply hub.ReplyFunc) error {
-	req := &TwitchEnlistRequest{}
-	err := json.Unmarshal(payload, req)
-	if err != nil {
-		return terror.Error(err, "Invalid request received")
-	}
-
-	if req.Payload.TwitchToken == "" {
-		return terror.Error(terror.ErrInvalidInput, "Twitch jwt is empty")
-	}
-
-	resp, err := ac.API.Auth.TwitchLogin(ctx, hubc, req.Payload.TwitchToken, "", false)
-	if err != nil {
-		return terror.Error(err)
-	}
-
-	// Get user
-	user, err := db.UserGet(ctx, ac.Conn, passport.UserID(resp.User.Fields().ID()))
-	if err != nil {
-		return terror.Error(err, "failed to query user")
-	}
-
-	if user.FactionID != nil && !user.FactionID.IsNil() {
-		faction, err := db.FactionGet(ctx, ac.Conn, *user.FactionID)
-		if err != nil {
-			return terror.Error(err)
-		}
-		user.Faction = faction
-	}
-
-	reply(user)
-
-	// send user changes to connected clients
-	ac.API.SendToAllServerClient(&ServerClientMessage{
-		Key: UserUpdated,
-		Payload: struct {
-			User *passport.User `json:"user"`
-		}{
-			User: user,
-		},
-	})
-
-	return nil
-}
-
-=======
->>>>>>> cf10363c
 type NewConnectionRequest struct {
 	*hub.HubCommandRequest
 	Payload struct {
