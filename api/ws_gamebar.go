--- conflicted
+++ resolved
@@ -86,9 +86,6 @@
 		return terror.Error(fmt.Errorf("user not found"), "User not found")
 	}
 
-<<<<<<< HEAD
-
-=======
 	gc.API.transactionCache.Process(passport.NewTransaction{
 		To:                   user.ID,
 		From:                 passport.XsynSaleUserID,
@@ -96,7 +93,6 @@
 		TransactionReference: passport.TransactionReference(fmt.Sprintf("%s|%d", uuid.Must(uuid.NewV4()), time.Now().Nanosecond())),
 		Description:          "Give away for testing",
 	})
->>>>>>> f1b85938
 
 	oneSups := big.NewInt(1000000000000000000)
 
