--- conflicted
+++ resolved
@@ -9,8 +9,6 @@
 	"math/big"
 	"passport"
 	"passport/db"
-
-	"github.com/microcosm-cc/bluemonday"
 
 	"github.com/ninja-software/log_helpers"
 
@@ -551,13 +549,10 @@
 
 	name := bm.Sanitize(req.Payload.Name)
 
-<<<<<<< HEAD
 	if len(name) > 10 {
 		return terror.Error(err, "Name must be less than 10 characters")
 	}
 
-=======
->>>>>>> f2a50290
 	// update asset name
 	err = db.AssetUpdate(ctx, ac.Conn, asset.Hash, name)
 	if err != nil {
