package api

import (
	"context"
	"database/sql"
	"encoding/json"
	"errors"
	"fmt"
	"math/big"
	"net/http"
	"passport"
	"passport/db"
	"passport/email"
	"strconv"
	"time"

	"github.com/ninja-software/log_helpers"

	SentryTracer "github.com/ninja-syndicate/hub/ext/sentry"

	"github.com/shopspring/decimal"

	"nhooyr.io/websocket"

	"github.com/gofrs/uuid"
	"github.com/ninja-software/terror/v2"
	"github.com/ninja-software/tickle"
	"github.com/ninja-syndicate/hub"
	"github.com/ninja-syndicate/hub/ext/messagebus"

	sentryhttp "github.com/getsentry/sentry-go/http"
	"github.com/go-chi/chi/v5"
	"github.com/go-chi/chi/v5/middleware"
	"github.com/go-chi/cors"
	"github.com/jackc/pgx/v4/pgxpool"
	"github.com/microcosm-cc/bluemonday"
	"github.com/ninja-syndicate/hub/ext/auth"
	zerologger "github.com/ninja-syndicate/hub/ext/zerolog"
	"github.com/prometheus/client_golang/prometheus/promhttp"
	"github.com/rs/zerolog"
)

// API server
type API struct {
	State        *passport.State
	SupUSD       decimal.Decimal
	Log          *zerolog.Logger
	Routes       chi.Router
	Addr         string
	Mailer       *email.Mailer
	HTMLSanitize *bluemonday.Policy
	Hub          *hub.Hub
	Conn         *pgxpool.Pool
	Tokens       *Tokens
	*auth.Auth
	*messagebus.MessageBus
	ClientToken  string
	BridgeParams *passport.BridgeParams

	// online user cache
	users chan func(userCacheList UserCacheMap)

	// server clients
	serverClients       chan func(serverClients ServerClientsList)
	sendToServerClients chan *ServerClientMessage

	//tx stuff
	transaction      chan *passport.NewTransaction
	heldTransactions chan func(heldTxList map[passport.TransactionReference]*passport.NewTransaction)

	// treasury ticker map
	treasuryTickerMap map[ServerClientName]*tickle.Tickle

	// Supremacy Sups Pool
	supremacySupsPool chan func(*SupremacySupPool)

	// War Machine Queue Contract
	factionWarMachineContractMap map[passport.FactionID]chan func(*WarMachineContract)
	fastAssetRepairCenter        chan func(RepairQueue)
	standardAssetRepairCenter    chan func(RepairQueue)

	// Queue Reward
	TxConn *sql.DB

	walletOnlyConnect    bool
	storeItemExternalUrl string
}

// NewAPI registers routes
func NewAPI(
	log *zerolog.Logger,
	cancelOnPanic context.CancelFunc,
	conn *pgxpool.Pool,
	txConn *sql.DB,
	googleClientID string,
	mailer *email.Mailer,
	addr string,
	twitchClientID string,
	twitchClientSecret string,
	HTMLSanitize *bluemonday.Policy,
	config *passport.Config,
	twitterAPIKey string,
	twitterAPISecret string,
	discordClientID string,
	discordClientSecret string,
	clientToken string,
	externalUrl string,
	isTestnetBlockchain bool,
	runBlockchainBridge bool,
) *API {
	msgBus, cleanUpFunc := messagebus.NewMessageBus(log_helpers.NamedLogger(log, "message bus"))
	api := &API{
		SupUSD:       decimal.New(12, -2),
		BridgeParams: config.BridgeParams,
		ClientToken:  clientToken,
		Tokens: &Tokens{
			Conn:                conn,
			Mailer:              mailer,
			tokenExpirationDays: config.TokenExpirationDays,
			encryptToken:        config.EncryptTokens,
			encryptTokenKey:     config.EncryptTokensKey,
		},
		MessageBus: msgBus,
		Hub: hub.New(&hub.Config{
			ClientOfflineFn: cleanUpFunc,
			Log:             zerologger.New(*log_helpers.NamedLogger(log, "hub library")),
			Tracer:          SentryTracer.New(),
			WelcomeMsg: &hub.WelcomeMsg{
				Key:     "WELCOME",
				Payload: nil,
			},
			AcceptOptions: &websocket.AcceptOptions{
				InsecureSkipVerify: config.InsecureSkipVerifyCheck,
				OriginPatterns:     []string{"*"},
			},
			WebsocketReadLimit: 104857600,
		}),
		Log:          log_helpers.NamedLogger(log, "api"),
		Conn:         conn,
		Routes:       chi.NewRouter(),
		Addr:         addr,
		Mailer:       mailer,
		HTMLSanitize: HTMLSanitize,
		// server clients
		serverClients:       make(chan func(serverClients ServerClientsList)),
		sendToServerClients: make(chan *ServerClientMessage),
		//382
		// user cache map
		users: make(chan func(userList UserCacheMap)),

		// object to hold transaction stuff
		TxConn:           txConn,
		transaction:      make(chan *passport.NewTransaction),
		heldTransactions: make(chan func(heldTxList map[passport.TransactionReference]*passport.NewTransaction)),

		// treasury ticker map
		treasuryTickerMap: make(map[ServerClientName]*tickle.Tickle),
		supremacySupsPool: make(chan func(*SupremacySupPool)),

		// faction war machine contract
		factionWarMachineContractMap: make(map[passport.FactionID]chan func(*WarMachineContract)),

		walletOnlyConnect:    config.OnlyWalletConnect,
		storeItemExternalUrl: externalUrl,
	}

	api.Routes.Use(middleware.RequestID)
	api.Routes.Use(middleware.RealIP)
	api.Routes.Use(middleware.Logger)
	api.Routes.Use(cors.New(cors.Options{
		AllowedOrigins:   []string{"*"},
		AllowCredentials: true,
	}).Handler)

	var err error
	api.Auth, err = auth.New(api.Hub, &auth.Config{
		CreateUserIfNotExist:     true,
		CreateAndGetOAuthUserVia: auth.IdTypeID,
		Google: &auth.GoogleConfig{
			ClientID: googleClientID,
		},
		Twitch: &auth.TwitchConfig{
			ClientID:     twitchClientID,
			ClientSecret: twitchClientSecret,
		},
		Twitter: &auth.TwitterConfig{
			APIKey:    twitterAPIKey,
			APISecret: twitterAPISecret,
		},
		Discord: &auth.DiscordConfig{
			ClientID:     discordClientID,
			ClientSecret: discordClientSecret,
		},
		CookieSecure: config.CookieSecure,
		UserController: &UserGetter{
			Log:    log_helpers.NamedLogger(log, "user getter"),
			Conn:   conn,
			Mailer: mailer,
		},
		Tokens:                 api.Tokens,
		Eip712Message:          config.MetaMaskSignMessage,
		OnlyWalletConnect:      config.OnlyWalletConnect,
		WhitelistCheckEndpoint: fmt.Sprintf("%s/api/whitelist", config.WhitelistEndpoint),
	})
	if err != nil {
		log.Fatal().Msgf("failed to init hub auther: %s", err.Error())
	}

	cc := &ChainClients{}
	if runBlockchainBridge {
		// Runs the listeners for all the chain bridges
		cc = RunChainListeners(log, api, config.BridgeParams, isTestnetBlockchain)

	}

	api.Routes.Handle("/metrics", promhttp.Handler())
	api.Routes.Route("/api", func(r chi.Router) {
		r.Group(func(r chi.Router) {
			sentryHandler := sentryhttp.New(sentryhttp.Options{})
			r.Use(sentryHandler.Handle)
			r.Mount("/check", CheckRouter(log_helpers.NamedLogger(log, "check router"), conn))
			r.Mount("/files", FileRouter(conn, api))
			r.Get("/verify", api.WithError(api.Auth.VerifyAccountHandler))
			r.Get("/get-nonce", api.WithError(api.Auth.GetNonce))
			r.Get("/withdraw/{address}/{nonce}/{amount}", api.WithError(api.WithdrawSups))
			r.Get("/mint-nft/{address}/{nonce}/{tokenID}", api.WithError(api.MintAsset))
			r.Get("/asset/{token_id}", api.WithError(api.AssetGet))
			r.Get("/auth/twitter", api.WithError(api.Auth.TwitterAuth))
			r.Get("/dummy-sale", api.WithError(api.Dummysale))
<<<<<<< HEAD
			r.Get("/check-eth-tx/{tx_id}", api.WithError(cc.CheckEthTx))
			r.Get("/check-native-eth-tx/{tx_id}", api.WithError(cc.CheckEthTx))
			r.Get("/check-bsc-tx/{tx_id}", api.WithError(cc.CheckBscTx))
			r.Post("/eth-transaction-webhook", api.WithError(api.EthTransactionWebhook))
=======
			if runBlockchainBridge {
				r.Get("/check-eth-tx/{tx_id}", api.WithError(cc.CheckEthTx))
				r.Get("/check-eth-native-tx/{tx_id}", api.WithError(cc.CheckNativeEthTx))
				r.Get("/check-bsc-tx/{tx_id}", api.WithError(cc.CheckBscTx))
			}
>>>>>>> a1c45e7c
			r.Get("/whitelist/check", api.WithError(api.WhitelistOnlyWalletCheck))
			r.Get("/faction-data", api.WithError(api.FactionGetData))
		})
		// Web sockets are long-lived, so we don't want the sentry performance tracer running for the life-time of the connection.
		// See roothub.ServeHTTP for the setup of sentry on this route.
		r.Handle("/ws", api.Hub)
	})
	if runBlockchainBridge {
		_ = NewSupController(log, conn, api, cc)
	}
	_ = NewAssetController(log, conn, api)
	_ = NewCollectionController(log, conn, api)
	_ = NewServerClientController(log, conn, api)
	_ = NewCheckController(log, conn, api)
	_ = NewUserActivityController(log, conn, api)
	_ = NewUserController(log, conn, api, &auth.GoogleConfig{
		ClientID: googleClientID,
	}, &auth.TwitchConfig{
		ClientID:     twitchClientID,
		ClientSecret: twitchClientSecret,
	}, &auth.DiscordConfig{
		ClientID:     discordClientID,
		ClientSecret: discordClientSecret,
	})

	_ = NewFactionController(log, conn, api)
	_ = NewOrganisationController(log, conn, api)
	_ = NewRoleController(log, conn, api)
	_ = NewProductController(log, conn, api)
	_ = NewSupremacyController(log, conn, api)
	_ = NewGamebarController(log, conn, api)
	_ = NewStoreController(log, conn, api)

	//api.Hub.Events.AddEventHandler(hub.EventOnline, api.ClientOnline)
	api.Hub.Events.AddEventHandler(auth.EventLogin, api.ClientAuth)
	api.Hub.Events.AddEventHandler(auth.EventLogout, api.ClientLogout)
	api.Hub.Events.AddEventHandler(hub.EventOffline, api.ClientOffline)

	ctx := context.TODO()
	api.State, err = db.StateGet(ctx, isTestnetBlockchain, api.Conn)
	if err != nil {
		log.Fatal().Msgf("failed to init state object")
	}

	// Run the server client channel listener
	go api.HandleServerClients()

	// Run the transaction channel listeners
	go api.HandleTransactions()
	go api.HandleHeldTransactions()

	// Run the listener for the db user update event
	go api.DBListenForUserUpdateEvent()

	// Run the listener for the user cache
	go api.HandleUserCache()

	// Initialise treasury fund ticker
	go api.InitialiseTreasuryFundTicker()

	// Initial supremacy sup pool
	go api.StartSupremacySupPool()

	// Initial faction war machine contract
	api.factionWarMachineContractMap[passport.RedMountainFactionID] = make(chan func(*WarMachineContract))
	go api.InitialiseFactionWarMachineContract(passport.RedMountainFactionID)
	api.factionWarMachineContractMap[passport.BostonCyberneticsFactionID] = make(chan func(*WarMachineContract))
	go api.InitialiseFactionWarMachineContract(passport.BostonCyberneticsFactionID)
	api.factionWarMachineContractMap[passport.ZaibatsuFactionID] = make(chan func(*WarMachineContract))
	go api.InitialiseFactionWarMachineContract(passport.ZaibatsuFactionID)

	// Initialise repair center
	go api.InitialAssetRepairCenter()

	return api
}


//test function for remaining supply
func (api *API) Dummysale(w http.ResponseWriter, r *http.Request) (int, error) {
	// get amount from get url
	ctx := context.Background()
	amount := r.URL.Query().Get("amount")

	bigIntAmount := big.Int{}
	bigIntAmount.SetString(amount, 10)

	tx := &passport.NewTransaction{
		From:                 passport.XsynSaleUserID,
		To:                   passport.SupremacyGameUserID,
		TransactionReference: "test sale",
		Amount:               bigIntAmount,
	}

	select {
	case api.transaction <- tx:

	case <-time.After(10 * time.Second):
		api.Log.Err(errors.New("timeout on channel send exceeded"))
		panic("transaction send")
	}

	sups, err := db.UserBalance(ctx, api.Conn, passport.XsynSaleUserID)
	if err != nil {
		return http.StatusInternalServerError, terror.Error(err)
	}

	go api.MessageBus.Send(ctx, messagebus.BusKey(HubKeySUPSRemainingSubscribe), sups.String())

	return http.StatusAccepted, nil
}

// Run the API service
func (api *API) Run(ctx context.Context) error {
	api.Log.Info().Msg("Starting API")

	server := &http.Server{
		Addr:    api.Addr,
		Handler: api.Routes,
	}

	go func() {
		<-ctx.Done()
		api.Log.Info().Msg("Stopping API")
		err := server.Shutdown(ctx)
		if err != nil {
			api.Log.Warn().Err(err).Msg("")
		}
	}()

	return server.ListenAndServe()
}

// RecordUserActivity adds a UserActivity to the db for the current user
func (api *API) RecordUserActivity(
	ctx context.Context,
	userID string,
	action string,
	objectType passport.ObjectType,
	objectID *string,
	objectSlug *string,
	objectName *string,
	changes ...*passport.UserActivityChangeData,
) {
	userUUID, err := uuid.FromString(userID)
	if err != nil {
		api.Log.Err(err).Msgf("issue creating uuid from %s", userID)
	}

	oldData, newData, err := passport.UserActivityGetDataChanges(changes)
	if err != nil {
		api.Log.Err(err).Msg("issue getting oldData and newData JSON")
	}

	err = db.UserActivityCreate(
		ctx,
		api.Conn,
		passport.UserID(userUUID),
		action,
		objectType,
		objectID,
		objectSlug,
		objectName,
		oldData,
		newData,
	)
	if err != nil {
		api.Log.Err(err).Msg("issue saving user activity")
	}
}

// AssetGet grabs asset's metadata via token id
func (api *API) AssetGet(w http.ResponseWriter, r *http.Request) (int, error) {
	// Get token id
	tokenID := chi.URLParam(r, "token_id")
	if tokenID == "" {
		return http.StatusBadRequest, terror.Error(fmt.Errorf("invalid token id"), "Invalid Token ID")
	}

	// Convert token id from string to uint64
	_tokenID, err := strconv.ParseUint(string(tokenID), 10, 64)
	if err != nil {
		return http.StatusInternalServerError, terror.Error(err, "Failed converting string token id to uint64")
	}

	// Get asset via token id
	asset, err := db.AssetGet(r.Context(), api.Conn, _tokenID)
	if err != nil {
		return http.StatusInternalServerError, terror.Error(err, "Failed to get asset")
	}
	if asset == nil {
		return http.StatusBadRequest, terror.Warn(err, "Asset doesn't exist")
	}

	// openseas object
	//asset

	// Encode result
	err = json.NewEncoder(w).Encode(asset)
	if err != nil {
		return http.StatusInternalServerError, terror.Error(err, "Failed to encode JSON")
	}

	return http.StatusOK, nil
}<|MERGE_RESOLUTION|>--- conflicted
+++ resolved
@@ -4,15 +4,12 @@
 	"context"
 	"database/sql"
 	"encoding/json"
-	"errors"
 	"fmt"
-	"math/big"
 	"net/http"
 	"passport"
 	"passport/db"
 	"passport/email"
 	"strconv"
-	"time"
 
 	"github.com/ninja-software/log_helpers"
 
@@ -210,7 +207,6 @@
 	if runBlockchainBridge {
 		// Runs the listeners for all the chain bridges
 		cc = RunChainListeners(log, api, config.BridgeParams, isTestnetBlockchain)
-
 	}
 
 	api.Routes.Handle("/metrics", promhttp.Handler())
@@ -226,19 +222,13 @@
 			r.Get("/mint-nft/{address}/{nonce}/{tokenID}", api.WithError(api.MintAsset))
 			r.Get("/asset/{token_id}", api.WithError(api.AssetGet))
 			r.Get("/auth/twitter", api.WithError(api.Auth.TwitterAuth))
-			r.Get("/dummy-sale", api.WithError(api.Dummysale))
-<<<<<<< HEAD
+			//r.Get("/dummy-sale", api.WithError(api.Dummysale))
+
+			r.Post("/eth-transaction-webhook", api.WithError(cc.TransactionWebhook))
 			r.Get("/check-eth-tx/{tx_id}", api.WithError(cc.CheckEthTx))
-			r.Get("/check-native-eth-tx/{tx_id}", api.WithError(cc.CheckEthTx))
+			r.Get("/check-eth-native-tx/{tx_id}", api.WithError(cc.CheckNativeEthTx))
 			r.Get("/check-bsc-tx/{tx_id}", api.WithError(cc.CheckBscTx))
-			r.Post("/eth-transaction-webhook", api.WithError(api.EthTransactionWebhook))
-=======
-			if runBlockchainBridge {
-				r.Get("/check-eth-tx/{tx_id}", api.WithError(cc.CheckEthTx))
-				r.Get("/check-eth-native-tx/{tx_id}", api.WithError(cc.CheckNativeEthTx))
-				r.Get("/check-bsc-tx/{tx_id}", api.WithError(cc.CheckBscTx))
-			}
->>>>>>> a1c45e7c
+
 			r.Get("/whitelist/check", api.WithError(api.WhitelistOnlyWalletCheck))
 			r.Get("/faction-data", api.WithError(api.FactionGetData))
 		})
@@ -317,39 +307,39 @@
 }
 
 
-//test function for remaining supply
-func (api *API) Dummysale(w http.ResponseWriter, r *http.Request) (int, error) {
-	// get amount from get url
-	ctx := context.Background()
-	amount := r.URL.Query().Get("amount")
-
-	bigIntAmount := big.Int{}
-	bigIntAmount.SetString(amount, 10)
-
-	tx := &passport.NewTransaction{
-		From:                 passport.XsynSaleUserID,
-		To:                   passport.SupremacyGameUserID,
-		TransactionReference: "test sale",
-		Amount:               bigIntAmount,
-	}
-
-	select {
-	case api.transaction <- tx:
-
-	case <-time.After(10 * time.Second):
-		api.Log.Err(errors.New("timeout on channel send exceeded"))
-		panic("transaction send")
-	}
-
-	sups, err := db.UserBalance(ctx, api.Conn, passport.XsynSaleUserID)
-	if err != nil {
-		return http.StatusInternalServerError, terror.Error(err)
-	}
-
-	go api.MessageBus.Send(ctx, messagebus.BusKey(HubKeySUPSRemainingSubscribe), sups.String())
-
-	return http.StatusAccepted, nil
-}
+////test function for remaining supply
+//func (api *API) Dummysale(w http.ResponseWriter, r *http.Request) (int, error) {
+//	// get amount from get url
+//	ctx := context.Background()
+//	amount := r.URL.Query().Get("amount")
+//
+//	bigIntAmount := big.Int{}
+//	bigIntAmount.SetString(amount, 10)
+//
+//	tx := &passport.NewTransaction{
+//		From:                 passport.XsynSaleUserID,
+//		To:                   passport.SupremacyGameUserID,
+//		TransactionReference: "test sale",
+//		Amount:               bigIntAmount,
+//	}
+//
+//	select {
+//	case api.transaction <- tx:
+//
+//	case <-time.After(10 * time.Second):
+//		api.Log.Err(errors.New("timeout on channel send exceeded"))
+//		panic("transaction send")
+//	}
+//
+//	sups, err := db.UserBalance(ctx, api.Conn, passport.XsynSaleUserID)
+//	if err != nil {
+//		return http.StatusInternalServerError, terror.Error(err)
+//	}
+//
+//	go api.MessageBus.Send(ctx, messagebus.BusKey(HubKeySUPSRemainingSubscribe), sups.String())
+//
+//	return http.StatusAccepted, nil
+//}
 
 // Run the API service
 func (api *API) Run(ctx context.Context) error {
