--- conflicted
+++ resolved
@@ -180,11 +180,8 @@
 			r.Mount("/files", FileRouter(conn, api))
 			r.Get("/verify", WithError(api.Auth.VerifyAccountHandler))
 			r.Get("/get-nonce", WithError(api.Auth.GetNonce))
-<<<<<<< HEAD
 			r.Get("/asset/{token_id}", WithError(api.AssetGet))
-=======
 			r.Get("/auth/twitter", WithError(api.Auth.TwitterAuth))
->>>>>>> 6e622bd1
 		})
 		// Web sockets are long-lived, so we don't want the sentry performance tracer running for the life-time of the connection.
 		// See roothub.ServeHTTP for the setup of sentry on this route.
