package api

import (
	"context"
	"database/sql"
	"encoding/json"
	"fmt"
	"net/http"
	"passport"
	"passport/db"
	"passport/email"
	"strconv"

	"github.com/ninja-software/log_helpers"

	SentryTracer "github.com/ninja-syndicate/hub/ext/sentry"

	"github.com/shopspring/decimal"

	"nhooyr.io/websocket"

	"github.com/gofrs/uuid"
	"github.com/ninja-software/terror/v2"
	"github.com/ninja-software/tickle"
	"github.com/ninja-syndicate/hub"
	"github.com/ninja-syndicate/hub/ext/messagebus"

	sentryhttp "github.com/getsentry/sentry-go/http"
	"github.com/go-chi/chi/v5"
	"github.com/go-chi/chi/v5/middleware"
	"github.com/go-chi/cors"
	"github.com/jackc/pgx/v4/pgxpool"
	"github.com/microcosm-cc/bluemonday"
	"github.com/ninja-syndicate/hub/ext/auth"
	zerologger "github.com/ninja-syndicate/hub/ext/zerolog"
	"github.com/prometheus/client_golang/prometheus/promhttp"
	"github.com/rs/zerolog"
)

// API server
type API struct {
	State        *passport.State
	SupUSD       decimal.Decimal
	Log          *zerolog.Logger
	Routes       chi.Router
	Addr         string
	Mailer       *email.Mailer
	HTMLSanitize *bluemonday.Policy
	Hub          *hub.Hub
	Conn         *pgxpool.Pool
	Tokens       *Tokens
	*auth.Auth
	*messagebus.MessageBus
	ClientToken  string
	BridgeParams *passport.BridgeParams

	// online user cache
	users chan func(userCacheList UserCacheMap)

	// server clients
	serverClients       chan func(serverClients ServerClientsList)
	sendToServerClients chan *ServerClientMessage

	//tx stuff

	// transaction      chan *passport.NewTransaction
	// heldTransactions chan func(heldTxList map[passport.TransactionReference]*passport.NewTransaction)
	transactionCache *TransactionCache
	userCacheMap     *UserCacheMap

	// userSupsRWMx     sync.RWMutex
	// userSupsCacheMap map[passport.UserID]*UserCache
	// treasury ticker map
	treasuryTickerMap map[ServerClientName]*tickle.Tickle

	// Supremacy Sups Pool
	supremacySupsPool chan func(*SupremacySupPool)

	// War Machine Queue Contract
	factionWarMachineContractMap map[passport.FactionID]chan func(*WarMachineContract)
	fastAssetRepairCenter        chan func(RepairQueue)
	standardAssetRepairCenter    chan func(RepairQueue)

	// Queue Reward
	// TxConn *sql.DB

	walletOnlyConnect    bool
	storeItemExternalUrl string
}

// NewAPI registers routes
func NewAPI(
	log *zerolog.Logger,
	cancelOnPanic context.CancelFunc,
	conn *pgxpool.Pool,
	txConn *sql.DB,
	googleClientID string,
	mailer *email.Mailer,
	addr string,
	twitchClientID string,
	twitchClientSecret string,
	HTMLSanitize *bluemonday.Policy,
	config *passport.Config,
	twitterAPIKey string,
	twitterAPISecret string,
	discordClientID string,
	discordClientSecret string,
	clientToken string,
	externalUrl string,
	tc *TransactionCache,
	ucm *UserCacheMap,
	isTestnetBlockchain bool,
	runBlockchainBridge bool,
) *API {
	msgBus, cleanUpFunc := messagebus.NewMessageBus(log_helpers.NamedLogger(log, "message bus"))
	api := &API{
		SupUSD:       decimal.New(12, -2),
		BridgeParams: config.BridgeParams,
		ClientToken:  clientToken,
		Tokens: &Tokens{
			Conn:                conn,
			Mailer:              mailer,
			tokenExpirationDays: config.TokenExpirationDays,
			encryptToken:        config.EncryptTokens,
			encryptTokenKey:     config.EncryptTokensKey,
		},
		MessageBus: msgBus,
		Hub: hub.New(&hub.Config{
			ClientOfflineFn: cleanUpFunc,
			Log:             zerologger.New(*log_helpers.NamedLogger(log, "hub library")),
			Tracer:          SentryTracer.New(),
			WelcomeMsg: &hub.WelcomeMsg{
				Key:     "WELCOME",
				Payload: nil,
			},
			AcceptOptions: &websocket.AcceptOptions{
				InsecureSkipVerify: config.InsecureSkipVerifyCheck,
				OriginPatterns:     []string{"*"},
			},
			WebsocketReadLimit: 104857600,
		}),
		Log:          log_helpers.NamedLogger(log, "api"),
		Conn:         conn,
		Routes:       chi.NewRouter(),
		Addr:         addr,
		Mailer:       mailer,
		HTMLSanitize: HTMLSanitize,
		// server clients
		serverClients:       make(chan func(serverClients ServerClientsList)),
		sendToServerClients: make(chan *ServerClientMessage),
		//382
		// user cache map
		users: make(chan func(userList UserCacheMap)),

		// object to hold transaction stuff
		// TxConn: txConn,
		transactionCache: tc,
		userCacheMap:     ucm,
		// userSupsCacheMap: map[passport.UserID]*UserCache{},

		// transaction:      make(chan *passport.NewTransaction),
		// heldTransactions: make(chan func(heldTxList map[passport.TransactionReference]*passport.NewTransaction)),

		// treasury ticker map
		treasuryTickerMap: make(map[ServerClientName]*tickle.Tickle),
		supremacySupsPool: make(chan func(*SupremacySupPool)),

		// faction war machine contract
		factionWarMachineContractMap: make(map[passport.FactionID]chan func(*WarMachineContract)),

		walletOnlyConnect:    config.OnlyWalletConnect,
		storeItemExternalUrl: externalUrl,
	}

	api.Routes.Use(middleware.RequestID)
	api.Routes.Use(middleware.RealIP)
	api.Routes.Use(middleware.Logger)
	api.Routes.Use(cors.New(cors.Options{
		AllowedOrigins:   []string{"*"},
		AllowCredentials: true,
	}).Handler)

	var err error
	api.Auth, err = auth.New(api.Hub, &auth.Config{
		CreateUserIfNotExist:     true,
		CreateAndGetOAuthUserVia: auth.IdTypeID,
		Google: &auth.GoogleConfig{
			ClientID: googleClientID,
		},
		Twitch: &auth.TwitchConfig{
			ClientID:     twitchClientID,
			ClientSecret: twitchClientSecret,
		},
		Twitter: &auth.TwitterConfig{
			APIKey:    twitterAPIKey,
			APISecret: twitterAPISecret,
		},
		Discord: &auth.DiscordConfig{
			ClientID:     discordClientID,
			ClientSecret: discordClientSecret,
		},
		CookieSecure: config.CookieSecure,
		UserController: &UserGetter{
			Log:    log_helpers.NamedLogger(log, "user getter"),
			Conn:   conn,
			Mailer: mailer,
		},
		Tokens:                 api.Tokens,
		Eip712Message:          config.MetaMaskSignMessage,
		OnlyWalletConnect:      config.OnlyWalletConnect,
		WhitelistCheckEndpoint: fmt.Sprintf("%s/api/whitelist", config.WhitelistEndpoint),
	})
	if err != nil {
		log.Fatal().Msgf("failed to init hub auther: %s", err.Error())
	}

	cc := &ChainClients{}
	if runBlockchainBridge {
		// Runs the listeners for all the chain bridges
		cc = RunChainListeners(log, api, config.BridgeParams, isTestnetBlockchain)
	}

	api.Routes.Handle("/metrics", promhttp.Handler())
	api.Routes.Route("/api", func(r chi.Router) {
		r.Group(func(r chi.Router) {
			sentryHandler := sentryhttp.New(sentryhttp.Options{})
			r.Use(sentryHandler.Handle)
			r.Mount("/check", CheckRouter(log_helpers.NamedLogger(log, "check router"), conn))
			r.Mount("/files", FileRouter(conn, api))
			r.Get("/verify", api.WithError(api.Auth.VerifyAccountHandler))
			r.Get("/get-nonce", api.WithError(api.Auth.GetNonce))
			r.Get("/withdraw/{address}/{nonce}/{amount}", api.WithError(api.WithdrawSups))
			r.Get("/mint-nft/{address}/{nonce}/{tokenID}", api.WithError(api.MintAsset))
			r.Get("/asset/{token_id}", api.WithError(api.AssetGet))
			r.Get("/auth/twitter", api.WithError(api.Auth.TwitterAuth))
<<<<<<< HEAD
<<<<<<< HEAD
=======
>>>>>>> 73c90ca3
			//r.Get("/dummy-sale", api.WithError(api.Dummysale))

			r.Post("/eth-transaction-webhook", api.WithError(cc.TransactionWebhook))
			r.Get("/check-eth-tx/{tx_id}", api.WithError(cc.CheckEthTx))
			r.Get("/check-eth-native-tx/{tx_id}", api.WithError(cc.CheckNativeEthTx))
			r.Get("/check-bsc-tx/{tx_id}", api.WithError(cc.CheckBscTx))

<<<<<<< HEAD
=======
			// r.Get("/dummy-sale", api.WithError(api.Dummysale))
			if runBlockchainBridge {
				r.Get("/check-eth-tx/{tx_id}", api.WithError(cc.CheckEthTx))
				r.Get("/check-bsc-tx/{tx_id}", api.WithError(cc.CheckBscTx))
			}
>>>>>>> staging
=======
>>>>>>> 73c90ca3
			r.Get("/whitelist/check", api.WithError(api.WhitelistOnlyWalletCheck))
			r.Get("/faction-data", api.WithError(api.FactionGetData))
		})
		// Web sockets are long-lived, so we don't want the sentry performance tracer running for the life-time of the connection.
		// See roothub.ServeHTTP for the setup of sentry on this route.
		r.Handle("/ws", api.Hub)
	})
	if runBlockchainBridge {
		_ = NewSupController(log, conn, api, cc)
	}
	_ = NewAssetController(log, conn, api)
	_ = NewCollectionController(log, conn, api)
	_ = NewServerClientController(log, conn, api)
	_ = NewCheckController(log, conn, api)
	_ = NewUserActivityController(log, conn, api)
	_ = NewUserController(log, conn, api, &auth.GoogleConfig{
		ClientID: googleClientID,
	}, &auth.TwitchConfig{
		ClientID:     twitchClientID,
		ClientSecret: twitchClientSecret,
	}, &auth.DiscordConfig{
		ClientID:     discordClientID,
		ClientSecret: discordClientSecret,
	})

	_ = NewFactionController(log, conn, api)
	_ = NewOrganisationController(log, conn, api)
	_ = NewRoleController(log, conn, api)
	_ = NewProductController(log, conn, api)
	_ = NewSupremacyController(log, conn, api)
	_ = NewGamebarController(log, conn, api)
	_ = NewStoreController(log, conn, api)

	//api.Hub.Events.AddEventHandler(hub.EventOnline, api.ClientOnline)
	api.Hub.Events.AddEventHandler(auth.EventLogin, api.ClientAuth)
	api.Hub.Events.AddEventHandler(auth.EventLogout, api.ClientLogout)
	api.Hub.Events.AddEventHandler(hub.EventOffline, api.ClientOffline)

	ctx := context.TODO()
	api.State, err = db.StateGet(ctx, isTestnetBlockchain, api.Conn)
	if err != nil {
		log.Fatal().Msgf("failed to init state object")
	}

	// Run the server client channel listener
	go api.HandleServerClients()

	// Run the transaction channel listeners
	// go api.HandleTransactions()
	// go api.HandleHeldTransactions()

	// Run the listener for the db user update event
	go api.DBListenForUserUpdateEvent()

	// Run the listener for the user cache
	// go api.HandleUserCache()

	// Initialise treasury fund ticker
	go api.InitialiseTreasuryFundTicker()

	// Initial supremacy sup pool
	go api.StartSupremacySupPool()

	// Initial faction war machine contract
	api.factionWarMachineContractMap[passport.RedMountainFactionID] = make(chan func(*WarMachineContract))
	go api.InitialiseFactionWarMachineContract(passport.RedMountainFactionID)
	api.factionWarMachineContractMap[passport.BostonCyberneticsFactionID] = make(chan func(*WarMachineContract))
	go api.InitialiseFactionWarMachineContract(passport.BostonCyberneticsFactionID)
	api.factionWarMachineContractMap[passport.ZaibatsuFactionID] = make(chan func(*WarMachineContract))
	go api.InitialiseFactionWarMachineContract(passport.ZaibatsuFactionID)

	// Initialise repair center
	go api.InitialAssetRepairCenter()

	return api
}

<<<<<<< HEAD
<<<<<<< HEAD

////test function for remaining supply
//func (api *API) Dummysale(w http.ResponseWriter, r *http.Request) (int, error) {
//	// get amount from get url
//	ctx := context.Background()
//	amount := r.URL.Query().Get("amount")
//
//	bigIntAmount := big.Int{}
//	bigIntAmount.SetString(amount, 10)
//
//	tx := &passport.NewTransaction{
//		From:                 passport.XsynSaleUserID,
//		To:                   passport.SupremacyGameUserID,
//		TransactionReference: "test sale",
//		Amount:               bigIntAmount,
//	}
//
//	select {
//	case api.transaction <- tx:
//
//	case <-time.After(10 * time.Second):
//		api.Log.Err(errors.New("timeout on channel send exceeded"))
//		panic("transaction send")
//	}
//
//	sups, err := db.UserBalance(ctx, api.Conn, passport.XsynSaleUserID)
//	if err != nil {
//		return http.StatusInternalServerError, terror.Error(err)
//	}
//
//	go api.MessageBus.Send(ctx, messagebus.BusKey(HubKeySUPSRemainingSubscribe), sups.String())
//
//	return http.StatusAccepted, nil
//}
=======
// //test function for remaining supply
// func (api *API) Dummysale(w http.ResponseWriter, r *http.Request) (int, error) {
// 	// get amount from get url
// 	ctx := context.Background()
// 	amount := r.URL.Query().Get("amount")

// 	bigIntAmount := big.Int{}
// 	bigIntAmount.SetString(amount, 10)

// 	tx := &passport.NewTransaction{
// 		From:                 passport.XsynSaleUserID,
// 		To:                   passport.SupremacyGameUserID,
// 		TransactionReference: "test sale",
// 		Amount:               bigIntAmount,
// 	}

// 	select {
// 	case api.transaction <- tx:

// 	case <-time.After(10 * time.Second):
// 		api.Log.Err(errors.New("timeout on channel send exceeded"))
// 		panic("transaction send")
// 	}

// 	sups, err := db.UserBalance(ctx, api.Conn, passport.XsynSaleUserID)
// 	if err != nil {
// 		return http.StatusInternalServerError, terror.Error(err)
// 	}

// 	go api.MessageBus.Send(ctx, messagebus.BusKey(HubKeySUPSRemainingSubscribe), sups.String())

// 	return http.StatusAccepted, nil
// }
>>>>>>> staging
=======

////test function for remaining supply
//func (api *API) Dummysale(w http.ResponseWriter, r *http.Request) (int, error) {
//	// get amount from get url
//	ctx := context.Background()
//	amount := r.URL.Query().Get("amount")
//
//	bigIntAmount := big.Int{}
//	bigIntAmount.SetString(amount, 10)
//
//	tx := &passport.NewTransaction{
//		From:                 passport.XsynSaleUserID,
//		To:                   passport.SupremacyGameUserID,
//		TransactionReference: "test sale",
//		Amount:               bigIntAmount,
//	}
//
//	select {
//	case api.transaction <- tx:
//
//	case <-time.After(10 * time.Second):
//		api.Log.Err(errors.New("timeout on channel send exceeded"))
//		panic("transaction send")
//	}
//
//	sups, err := db.UserBalance(ctx, api.Conn, passport.XsynSaleUserID)
//	if err != nil {
//		return http.StatusInternalServerError, terror.Error(err)
//	}
//
//	go api.MessageBus.Send(ctx, messagebus.BusKey(HubKeySUPSRemainingSubscribe), sups.String())
//
//	return http.StatusAccepted, nil
//}
>>>>>>> 73c90ca3

// Run the API service
func (api *API) Run(ctx context.Context) error {
	api.Log.Info().Msg("Starting API")

	server := &http.Server{
		Addr:    api.Addr,
		Handler: api.Routes,
	}

	go func() {
		<-ctx.Done()
		api.Log.Info().Msg("Stopping API")
		err := server.Shutdown(ctx)
		if err != nil {
			api.Log.Warn().Err(err).Msg("")
		}
	}()

	return server.ListenAndServe()
}

// RecordUserActivity adds a UserActivity to the db for the current user
func (api *API) RecordUserActivity(
	ctx context.Context,
	userID string,
	action string,
	objectType passport.ObjectType,
	objectID *string,
	objectSlug *string,
	objectName *string,
	changes ...*passport.UserActivityChangeData,
) {
	userUUID, err := uuid.FromString(userID)
	if err != nil {
		api.Log.Err(err).Msgf("issue creating uuid from %s", userID)
	}

	oldData, newData, err := passport.UserActivityGetDataChanges(changes)
	if err != nil {
		api.Log.Err(err).Msg("issue getting oldData and newData JSON")
	}

	err = db.UserActivityCreate(
		ctx,
		api.Conn,
		passport.UserID(userUUID),
		action,
		objectType,
		objectID,
		objectSlug,
		objectName,
		oldData,
		newData,
	)
	if err != nil {
		api.Log.Err(err).Msg("issue saving user activity")
	}
}

// AssetGet grabs asset's metadata via token id
func (api *API) AssetGet(w http.ResponseWriter, r *http.Request) (int, error) {
	// Get token id
	tokenID := chi.URLParam(r, "token_id")
	if tokenID == "" {
		return http.StatusBadRequest, terror.Error(fmt.Errorf("invalid token id"), "Invalid Token ID")
	}

	// Convert token id from string to uint64
	_tokenID, err := strconv.ParseUint(string(tokenID), 10, 64)
	if err != nil {
		return http.StatusInternalServerError, terror.Error(err, "Failed converting string token id to uint64")
	}

	// Get asset via token id
	asset, err := db.AssetGet(r.Context(), api.Conn, _tokenID)
	if err != nil {
		return http.StatusInternalServerError, terror.Error(err, "Failed to get asset")
	}
	if asset == nil {
		return http.StatusBadRequest, terror.Warn(err, "Asset doesn't exist")
	}

	// openseas object
	//asset

	// Encode result
	err = json.NewEncoder(w).Encode(asset)
	if err != nil {
		return http.StatusInternalServerError, terror.Error(err, "Failed to encode JSON")
	}

	return http.StatusOK, nil
}<|MERGE_RESOLUTION|>--- conflicted
+++ resolved
@@ -233,10 +233,6 @@
 			r.Get("/mint-nft/{address}/{nonce}/{tokenID}", api.WithError(api.MintAsset))
 			r.Get("/asset/{token_id}", api.WithError(api.AssetGet))
 			r.Get("/auth/twitter", api.WithError(api.Auth.TwitterAuth))
-<<<<<<< HEAD
-<<<<<<< HEAD
-=======
->>>>>>> 73c90ca3
 			//r.Get("/dummy-sale", api.WithError(api.Dummysale))
 
 			r.Post("/eth-transaction-webhook", api.WithError(cc.TransactionWebhook))
@@ -244,16 +240,6 @@
 			r.Get("/check-eth-native-tx/{tx_id}", api.WithError(cc.CheckNativeEthTx))
 			r.Get("/check-bsc-tx/{tx_id}", api.WithError(cc.CheckBscTx))
 
-<<<<<<< HEAD
-=======
-			// r.Get("/dummy-sale", api.WithError(api.Dummysale))
-			if runBlockchainBridge {
-				r.Get("/check-eth-tx/{tx_id}", api.WithError(cc.CheckEthTx))
-				r.Get("/check-bsc-tx/{tx_id}", api.WithError(cc.CheckBscTx))
-			}
->>>>>>> staging
-=======
->>>>>>> 73c90ca3
 			r.Get("/whitelist/check", api.WithError(api.WhitelistOnlyWalletCheck))
 			r.Get("/faction-data", api.WithError(api.FactionGetData))
 		})
@@ -331,8 +317,6 @@
 	return api
 }
 
-<<<<<<< HEAD
-<<<<<<< HEAD
 
 ////test function for remaining supply
 //func (api *API) Dummysale(w http.ResponseWriter, r *http.Request) (int, error) {
@@ -367,77 +351,6 @@
 //
 //	return http.StatusAccepted, nil
 //}
-=======
-// //test function for remaining supply
-// func (api *API) Dummysale(w http.ResponseWriter, r *http.Request) (int, error) {
-// 	// get amount from get url
-// 	ctx := context.Background()
-// 	amount := r.URL.Query().Get("amount")
-
-// 	bigIntAmount := big.Int{}
-// 	bigIntAmount.SetString(amount, 10)
-
-// 	tx := &passport.NewTransaction{
-// 		From:                 passport.XsynSaleUserID,
-// 		To:                   passport.SupremacyGameUserID,
-// 		TransactionReference: "test sale",
-// 		Amount:               bigIntAmount,
-// 	}
-
-// 	select {
-// 	case api.transaction <- tx:
-
-// 	case <-time.After(10 * time.Second):
-// 		api.Log.Err(errors.New("timeout on channel send exceeded"))
-// 		panic("transaction send")
-// 	}
-
-// 	sups, err := db.UserBalance(ctx, api.Conn, passport.XsynSaleUserID)
-// 	if err != nil {
-// 		return http.StatusInternalServerError, terror.Error(err)
-// 	}
-
-// 	go api.MessageBus.Send(ctx, messagebus.BusKey(HubKeySUPSRemainingSubscribe), sups.String())
-
-// 	return http.StatusAccepted, nil
-// }
->>>>>>> staging
-=======
-
-////test function for remaining supply
-//func (api *API) Dummysale(w http.ResponseWriter, r *http.Request) (int, error) {
-//	// get amount from get url
-//	ctx := context.Background()
-//	amount := r.URL.Query().Get("amount")
-//
-//	bigIntAmount := big.Int{}
-//	bigIntAmount.SetString(amount, 10)
-//
-//	tx := &passport.NewTransaction{
-//		From:                 passport.XsynSaleUserID,
-//		To:                   passport.SupremacyGameUserID,
-//		TransactionReference: "test sale",
-//		Amount:               bigIntAmount,
-//	}
-//
-//	select {
-//	case api.transaction <- tx:
-//
-//	case <-time.After(10 * time.Second):
-//		api.Log.Err(errors.New("timeout on channel send exceeded"))
-//		panic("transaction send")
-//	}
-//
-//	sups, err := db.UserBalance(ctx, api.Conn, passport.XsynSaleUserID)
-//	if err != nil {
-//		return http.StatusInternalServerError, terror.Error(err)
-//	}
-//
-//	go api.MessageBus.Send(ctx, messagebus.BusKey(HubKeySUPSRemainingSubscribe), sups.String())
-//
-//	return http.StatusAccepted, nil
-//}
->>>>>>> 73c90ca3
 
 // Run the API service
 func (api *API) Run(ctx context.Context) error {
