package api

import (
	"math/big"
	"passport"
<<<<<<< HEAD
	"passport/db"
	"time"
=======
>>>>>>> 9ee559e9

	"github.com/ninja-software/log_helpers"
	"github.com/sasha-s/go-deadlock"

	"github.com/jackc/pgx/v4/pgxpool"
	"github.com/rs/zerolog"
)

type TickerPoolCache struct {
	outerMx            deadlock.Mutex
	nextAccessMx       deadlock.Mutex
	dataMx             deadlock.Mutex
	TricklingAmountMap map[string]*big.Int
}

// SupremacyControllerWS holds handlers for supremacy and the supremacy held transactions
type SupremacyControllerWS struct {
	Conn            *pgxpool.Pool
	Log             *zerolog.Logger
	API             *API
	TickerPoolCache *TickerPoolCache

	Txs *Transactions
}

type Transactions struct {
	Txes []*passport.NewTransaction
	TxMx deadlock.Mutex
}

// NewSupremacyController creates the supremacy hub
func NewSupremacyController(log *zerolog.Logger, conn *pgxpool.Pool, api *API) *SupremacyControllerWS {
	supremacyHub := &SupremacyControllerWS{
		Conn: conn,
		Log:  log_helpers.NamedLogger(log, "supremacy"),
		API:  api,
		TickerPoolCache: &TickerPoolCache{
			outerMx:            deadlock.Mutex{},
			nextAccessMx:       deadlock.Mutex{},
			dataMx:             deadlock.Mutex{},
			TricklingAmountMap: make(map[string]*big.Int),
		},
		Txs: &Transactions{
			Txes: []*passport.NewTransaction{},
		},
	}

<<<<<<< HEAD
	// sup control

	api.SupremacyCommand(HubKeySupremacyTransferBattleFundToSupPool, supremacyHub.SupremacyTransferBattleFundToSupPoolHandler)

	// user connection upgrade
	api.SupremacyCommand(HubKeySupremacyUserConnectionUpgrade, supremacyHub.SupremacyUserConnectionUpgradeHandler)

	// asset control
	api.SupremacyCommand(HubKeySupremacyAssetFreeze, supremacyHub.SupremacyAssetFreezeHandler)
	api.SupremacyCommand(HubKeySupremacyAssetLock, supremacyHub.SupremacyAssetLockHandler)
	api.SupremacyCommand(HubKeySupremacyAssetRelease, supremacyHub.SupremacyAssetReleaseHandler)
	api.SupremacyCommand(HubKeySupremacyWarMachineQueuePosition, supremacyHub.SupremacyWarMachineQueuePositionHandler)
	api.SupremacyCommand(HubKeySupremacyPayAssetInsurance, supremacyHub.SupremacyPayAssetInsuranceHandler)
	api.SupremacyCommand(HubKeySupremacyAssetQueuingCheck, supremacyHub.SupremacyAssetQueuingCheckHandler)

	// battle queue
	api.SupremacyCommand(HubKeySupremacyDefaultWarMachines, supremacyHub.SupremacyDefaultWarMachinesHandler)
	api.SupremacyCommand(HubKeySupremacyWarMachineQueueContractUpdate, supremacyHub.SupremacyWarMachineQueueContractUpdateHandler)
	api.SupremacyCommand(HubKeySupremacyRedeemFactionContractReward, supremacyHub.SupremacyRedeemFactionContractRewardHandler)

	// sups contribute
	api.SupremacyCommand(HubKeySupremacyTopSupsContruteUser, supremacyHub.SupremacyTopSupsContributeUser)
	api.SupremacyCommand(HubKeySupremacyUsersGet, supremacyHub.SupremacyUsersGet)

	// faction stat
	api.SupremacyCommand(HubKeySupremacyFactionStatSend, supremacyHub.SupremacyFactionStatSend)
	// user stat
	api.SupremacyCommand(HubKeySupremacyUserStatSend, supremacyHub.SupremacyUserStatSend)

	return supremacyHub
}

type SupremacyUserConnectionUpgradeRequest struct {
	*hub.HubCommandRequest
	Payload struct {
		SessionID hub.SessionID `json:"sessionID"`
	} `json:"payload"`
}

const HubKeySupremacyUserConnectionUpgrade = hub.HubCommandKey("SUPREMACY:USER_CONNECTION_UPGRADE")

func (sc *SupremacyControllerWS) SupremacyUserConnectionUpgradeHandler(ctx context.Context, hubc *hub.Client, payload []byte, reply hub.ReplyFunc) error {
	req := &SupremacyUserConnectionUpgradeRequest{}
	err := json.Unmarshal(payload, req)
	if err != nil {
		return terror.Error(err, "Invalid request received")
	}

	cl, ok := sc.API.Hub.Client(req.Payload.SessionID)

	if !ok {
		return nil
	}

	cl.SetLevel(2)

	sc.API.Log.Info().Msgf("Hub client %s has been upgraded to level 2 client", cl.SessionID)

	reply(true)

	return nil
}

const HubKeySupremacySpendSups = hub.HubCommandKey("SUPREMACY:HOLD_SUPS")

type SupremacyHoldSupsRequest struct {
	*hub.HubCommandRequest
	Payload struct {
		Amount               passport.BigInt               `json:"amount"`
		FromUserID           passport.UserID               `json:"userID"`
		TransactionReference passport.TransactionReference `json:"transactionReference"`
		GroupID              passport.TransactionGroup     `json:"groupID"`
	} `json:"payload"`
}

func (sc *SupremacyControllerWS) SupremacySpendSupsHandler(ctx context.Context, hubc *hub.Client, payload []byte, reply hub.ReplyFunc) error {
	req := &SupremacyHoldSupsRequest{}
	err := json.Unmarshal(payload, req)
	if err != nil {
		return terror.Error(err, "Invalid request received")
	}

	if req.Payload.Amount.Cmp(big.NewInt(0)) < 0 {
		return terror.Error(terror.ErrInvalidInput, "Sups amount can not be negative")
	}

	tx := &passport.NewTransaction{
		From:                 req.Payload.FromUserID,
		To:                   passport.SupremacyGameUserID,
		TransactionReference: req.Payload.TransactionReference,
		Amount:               req.Payload.Amount.Int,
		NotSafe: true,
	}

	if req.Payload.GroupID != "" {
		tx.To = passport.SupremacyBattleUserID
		tx.GroupID = req.Payload.GroupID
	}

	nfb, ntb, txID, err := sc.API.userCacheMap.Process(tx)
	if err != nil {
		return terror.Error(err, "failed to process sups")
	}

	if !tx.From.IsSystemUser() {
		go sc.API.MessageBus.Send(ctx, messagebus.BusKey(fmt.Sprintf("%s:%s", HubKeyUserSupsSubscribe, tx.From)), nfb.String())
	}

	if !tx.To.IsSystemUser() {
		go sc.API.MessageBus.Send(ctx, messagebus.BusKey(fmt.Sprintf("%s:%s", HubKeyUserSupsSubscribe, tx.To)), ntb.String())
	}

	tx.ID = txID

	// for refund
	sc.Txs.TxMx.Lock()
	sc.Txs.Txes = append(sc.Txs.Txes, &passport.NewTransaction{
		ID:                   txID,
		From:                 tx.To,
		To:                   tx.From,
		Amount:               tx.Amount,
		NotSafe: true,
		TransactionReference: passport.TransactionReference(fmt.Sprintf("refund|sups vote|%s", txID)),
	})
	sc.Txs.TxMx.Unlock()

	reply(txID)
	return nil
}

const HubKeySupremacyTickerTick = hub.HubCommandKey("SUPREMACY:TICKER_TICK")

type SupremacyTickerTickRequest struct {
	*hub.HubCommandRequest
	Payload struct {
		// this is a map of multipliers with a slice of users per multiplier
		UserMap map[int][]*passport.UserID `json:"userMap"`
	} `json:"payload"`
}

func (sc *SupremacyControllerWS) SupremacyFeed() {
	fund := big.NewInt(0)
	fund, ok := fund.SetString("4000000000000000000", 10)
	if !ok {
		sc.Log.Err(errors.New("setting string not ok on fund big int")).Msg("too many strings")
		return
	}

	tx := &passport.NewTransaction{
		From:                 passport.XsynTreasuryUserID,
		To:                   passport.SupremacySupPoolUserID,
		Amount:               *fund,
		NotSafe: true,
		TransactionReference: passport.TransactionReference(fmt.Sprintf("treasury|ticker|%s", time.Now())),
		GroupID:              passport.TransactionGroupBattleStream,
	}

	// process user cache map
	fromBalance, toBalance, _, err := sc.API.userCacheMap.Process(tx)
	if err != nil {
		sc.Log.Err(err).Msg(err.Error())
		return
	}

	ctx := context.Background()

	if !tx.From.IsSystemUser() {
		go sc.API.MessageBus.Send(ctx, messagebus.BusKey(fmt.Sprintf("%s:%s", HubKeyUserSupsSubscribe, tx.From)), fromBalance.String())
	}

	if !tx.To.IsSystemUser() {
		go sc.API.MessageBus.Send(ctx, messagebus.BusKey(fmt.Sprintf("%s:%s", HubKeyUserSupsSubscribe, tx.To)), toBalance.String())
	}
}

func (sc *SupremacyControllerWS) SupremacyTickerTickHandler(ctx context.Context, hubc *hub.Client, payload []byte, reply hub.ReplyFunc) error {
	// make treasury send game server user moneys
	sc.SupremacyFeed()

	req := &SupremacyTickerTickRequest{}
	err := json.Unmarshal(payload, req)
	if err != nil {
		return terror.Error(err, "Invalid request received")
	}

	// sups guard
	// kick users off the list, if they don't have any sups
	um := make(map[passport.UserID]passport.FactionID)
	newUserMap := make(map[int][]*passport.UserID)
	for multiplier, userIDs := range req.Payload.UserMap {
		newList := []*passport.UserID{}

		for _, userID := range userIDs {
			amount, err := sc.API.userCacheMap.Get(userID.String())
			if err != nil || amount.BitLen() == 0 {
				// kick user out
				continue
			}
			um[*userID] = passport.FactionID(uuid.Nil)
			newList = append(newList, userID)
		}

		if len(newList) > 0 {
			newUserMap[multiplier] = newList
		}
	}

	//  to avoid working in floats, a 100% multiplier is 100 points, a 25% is 25 points
	// This will give us what we need to divide the pool by and then times by to give the user the correct share of the pool

	totalPoints := 0
	// loop once to get total point count
	for multiplier, users := range newUserMap {
		totalPoints = totalPoints + (multiplier * len(users))
	}

	if totalPoints == 0 {
		return nil
	}

	// var transactions []*passport.NewTransaction

	// we take the whole balance of supremacy sup pool and give it to the users watching
	// amounts depend on their multiplier
	// the supremacy sup pool user gets sups trickled into it from the last battle and 4 every 5 seconds
	supsForTick, err := sc.API.userCacheMap.Get(passport.SupremacySupPoolUserID.String())
	if err != nil {
		return terror.Error(err)
	}

	supPool := &supsForTick
	onePointWorth := big.NewInt(0)
	onePointWorth = onePointWorth.Div(supPool, big.NewInt(int64(totalPoints)))
	// loop again to create all transactions
	for multiplier, users := range newUserMap {
		for _, user := range users {
			usersSups := big.NewInt(0)
			usersSups = usersSups.Mul(onePointWorth, big.NewInt(int64(multiplier)))

			tx := &passport.NewTransaction{
				From:                 passport.SupremacySupPoolUserID,
				To:                   *user,
				Amount:               *usersSups,
				NotSafe: true,
				TransactionReference: passport.TransactionReference(fmt.Sprintf("supremacy|ticker|%s|%s", *user, time.Now())),
				GroupID:              passport.TransactionGroupBattleStream,
			}

			nfb, ntb, _, err := sc.API.userCacheMap.Process(tx)
			if err != nil {
				return terror.Error(err, "failed to process user fund")
			}

			if !tx.From.IsSystemUser() {
				go sc.API.MessageBus.Send(ctx, messagebus.BusKey(fmt.Sprintf("%s:%s", HubKeyUserSupsSubscribe, tx.From)), nfb.String())
			}

			if !tx.To.IsSystemUser() {
				go sc.API.MessageBus.Send(ctx, messagebus.BusKey(fmt.Sprintf("%s:%s", HubKeyUserSupsSubscribe, tx.To)), ntb.String())
			}

			supPool = supPool.Sub(supPool, usersSups)
		}
	}

	reply(true)
	return nil
}

const HubKeySupremacyTransferBattleFundToSupPool = hub.HubCommandKey("SUPREMACY:TRANSFER_BATTLE_FUND_TO_SUP_POOL")

func (sc *SupremacyControllerWS) SupremacyTransferBattleFundToSupPoolHandler(ctx context.Context, hubc *hub.Client, payload []byte, reply hub.ReplyFunc) error {
	// recalculate faction mvp user
	err := db.FactionMvpMaterialisedViewRefresh(ctx, sc.Conn)
	if err != nil {
		return terror.Error(err, "Failed to refresh faction mvp list")
	}

	// generate new go routine to trickle sups
	sc.poolHighPriorityLock()
	defer sc.poolHighPriorityUnlock()
	// get current battle user sups
	battleUser, err := sc.API.userCacheMap.Get(passport.SupremacyBattleUserID.String())
	if err != nil {
		return terror.Error(err, "failed to get battle user balance from db")
	}

	// calc trickling sups for current round
	supsForTrickle := big.NewInt(0)
	supsForTrickle.Add(supsForTrickle, &battleUser)

	// subtrack the sups that is trickling at the moment
	for _, tricklingSups := range sc.TickerPoolCache.TricklingAmountMap {
		supsForTrickle.Sub(supsForTrickle, tricklingSups)
	}

	// so here we want to trickle the battle pool out over 5 minutes, so we create a ticker that ticks every 5 seconds with a max ticks of 300 / 5
	ticksInFiveMinutes := 300 / 5
	supsPerTick := big.NewInt(0)
	supsPerTick.Div(supsForTrickle, big.NewInt(int64(ticksInFiveMinutes)))

	// skip, if trickle amount is empty
	if supsPerTick.BitLen() == 0 {
		reply(true)
		return nil
	}

	// append the amount set to the list
	key := uuid.Must(uuid.NewV4()).String()
	sc.TickerPoolCache.TricklingAmountMap[key] = big.NewInt(0)
	sc.TickerPoolCache.TricklingAmountMap[key].Add(sc.TickerPoolCache.TricklingAmountMap[key], supsForTrickle)

	// start a new go routine for current round
	go sc.trickleFactory(key, ticksInFiveMinutes, supsPerTick)

	reply(true)
	return nil
}

// priority locks

// poolHighPriorityLock
func (sc *SupremacyControllerWS) poolHighPriorityLock() {
	sc.TickerPoolCache.nextAccessMx.Lock()
	sc.TickerPoolCache.dataMx.Lock()
	sc.TickerPoolCache.nextAccessMx.Unlock()
}

// poolHighPriorityUnlock
func (sc *SupremacyControllerWS) poolHighPriorityUnlock() {
	sc.TickerPoolCache.dataMx.Unlock()
}

// poolLowPriorityLock
func (sc *SupremacyControllerWS) poolLowPriorityLock() {
	sc.TickerPoolCache.outerMx.Lock()
	sc.TickerPoolCache.nextAccessMx.Lock()
	sc.TickerPoolCache.dataMx.Lock()
	sc.TickerPoolCache.nextAccessMx.Unlock()
}

// poolLowPriorityUnlock
func (sc *SupremacyControllerWS) poolLowPriorityUnlock() {
	sc.TickerPoolCache.dataMx.Unlock()
	sc.TickerPoolCache.outerMx.Unlock()
}

// trickle factory
func (sc *SupremacyControllerWS) trickleFactory(key string, totalTick int, supsPerTick *big.Int) {
	i := 0
	for {
		i++
		// resultChan := make(chan *passport.TransactionResult)

		// TODO: manage user cache
		// transaction := &passport.NewTransaction{
		// 	ResultChan:           resultChan,
		// 	From:                 passport.SupremacyBattleUserID,
		// 	To:                   passport.SupremacySupPoolUserID,
		// 	Amount:               *supsPerTick,
		// 	TransactionReference: passport.TransactionReference(fmt.Sprintf("supremacy|battle_sups_spend_transfer|%s", time.Now())),
		// }

		sc.poolLowPriorityLock()
		defer sc.poolLowPriorityUnlock()

		tx := &passport.NewTransaction{
			From:                 passport.SupremacyBattleUserID,
			To:                   passport.SupremacySupPoolUserID,
			Amount:               *supsPerTick,
			NotSafe: true,
			TransactionReference: passport.TransactionReference(fmt.Sprintf("supremacy|battle_sups_spend_transfer|%s", time.Now())),
			GroupID:              passport.TransactionGroupBattleStream,
		}

		// process user cache map
		nfb, ntb, _, err := sc.API.userCacheMap.Process(tx)
		if err != nil {
			sc.Log.Err(err).Msg("insufficient fund")
			return
		}

		ctx := context.Background()

		if !tx.From.IsSystemUser() {
			go sc.API.MessageBus.Send(ctx, messagebus.BusKey(fmt.Sprintf("%s:%s", HubKeyUserSupsSubscribe, tx.From)), nfb.String())
		}

		if !tx.To.IsSystemUser() {
			go sc.API.MessageBus.Send(ctx, messagebus.BusKey(fmt.Sprintf("%s:%s", HubKeyUserSupsSubscribe, tx.To)), ntb.String())
		}

		// if the routine is not finished
		if i < totalTick {
			// update current trickling amount
			sc.TickerPoolCache.TricklingAmountMap[key].Sub(sc.TickerPoolCache.TricklingAmountMap[key], supsPerTick)

			time.Sleep(5 * time.Second)
			continue
		}

		// otherwise, delete the trickle amount from the map
		delete(sc.TickerPoolCache.TricklingAmountMap, key)
		break
	}
}

type SupremacyAssetFreezeRequest struct {
	*hub.HubCommandRequest
	Payload struct {
		AssetHash string `json:"assetHash"`
	} `json:"payload"`
}

// 	rootHub.SecureCommand(HubKeySupremacyAssetFreeze, AssetController.RegisterHandler)
const HubKeySupremacyAssetFreeze hub.HubCommandKey = "SUPREMACY:ASSET:FREEZE"

func (sc *SupremacyControllerWS) SupremacyAssetFreezeHandler(ctx context.Context, hubc *hub.Client, payload []byte, reply hub.ReplyFunc) error {
	req := &SupremacyAssetFreezeRequest{}
	err := json.Unmarshal(payload, req)
	if err != nil {
		return terror.Error(err, "Invalid request received")
	}

	userID := passport.UserID(uuid.FromStringOrNil(hubc.Identifier()))
	if userID.IsNil() {
		return terror.Error(terror.ErrForbidden)
	}

	asset, err := db.AssetGet(ctx, sc.Conn, req.Payload.AssetHash)
	if err != nil {
		reply(false)
		return terror.Error(err)
	}
	if asset == nil {
		return terror.Error(fmt.Errorf("asset doesn't exist"), "Failed to get asset.")
	}

	frozenAt := time.Now()

	err = db.XsynAssetFreeze(ctx, sc.Conn, req.Payload.AssetHash, userID)
	if err != nil {
		reply(false)
		return terror.Error(err)
	}

	asset.FrozenAt = &frozenAt

	go sc.API.MessageBus.Send(ctx, messagebus.BusKey(fmt.Sprintf("%s:%v", HubKeyAssetSubscribe, req.Payload.AssetHash)), asset)

	sc.API.SendToAllServerClient(ctx, &ServerClientMessage{
		Key: AssetUpdated,
		Payload: struct {
			Asset *passport.XsynMetadata `json:"asset"`
		}{
			Asset: asset,
		},
	})

	reply(true)
	return nil
}

type SupremacyAssetLockRequest struct {
	*hub.HubCommandRequest
	Payload struct {
		AssetHashes []string `json:"assetHashes"`
	} `json:"payload"`
}

const HubKeySupremacyAssetLock hub.HubCommandKey = "SUPREMACY:ASSET:LOCK"

func (sc *SupremacyControllerWS) SupremacyAssetLockHandler(ctx context.Context, hubc *hub.Client, payload []byte, reply hub.ReplyFunc) error {
	req := &SupremacyAssetLockRequest{}
	err := json.Unmarshal(payload, req)
	if err != nil {
		return terror.Error(err, "Invalid request received")
	}

	userID := passport.UserID(uuid.FromStringOrNil(hubc.Identifier()))
	if userID.IsNil() {
		return terror.Error(terror.ErrForbidden)
	}

	err = db.XsynAssetBulkLock(ctx, sc.Conn, req.Payload.AssetHashes, userID)
	if err != nil {
		return terror.Error(err)
	}

	_, assets, err := db.AssetList(
		ctx, sc.Conn,
		"", false, req.Payload.AssetHashes, nil, nil, 0, len(req.Payload.AssetHashes), "", "",
	)
	if err != nil {
		return terror.Error(err)
	}

	for _, asset := range assets {
		go sc.API.MessageBus.Send(ctx, messagebus.BusKey(fmt.Sprintf("%s:%v", HubKeyAssetSubscribe, asset.Hash)), asset)
	}

	reply(true)
	return nil
}

type SupremacyAssetReleaseRequest struct {
	*hub.HubCommandRequest
	Payload struct {
		ReleasedAssets []*passport.WarMachineMetadata `json:"releasedAssets"`
	} `json:"payload"`
}

// 	rootHub.SecureCommand(HubKeySupremacyAssetFreeze, AssetController.RegisterHandler)
const HubKeySupremacyAssetRelease hub.HubCommandKey = "SUPREMACY:ASSET:RELEASE"

func (sc *SupremacyControllerWS) SupremacyAssetReleaseHandler(ctx context.Context, hubc *hub.Client, payload []byte, reply hub.ReplyFunc) error {
	req := &SupremacyAssetReleaseRequest{}
	err := json.Unmarshal(payload, req)
	if err != nil {
		return terror.Error(err, "Invalid request received")
	}

	userID := passport.UserID(uuid.FromStringOrNil(hubc.Identifier()))
	if userID.IsNil() {
		return terror.Error(terror.ErrForbidden)
	}

	tx, err := sc.Conn.Begin(ctx)
	if err != nil {
		return terror.Error(err)
	}

	defer func(tx pgx.Tx, ctx context.Context) {
		err := tx.Rollback(ctx)
		if err != nil && !errors.Is(err, pgx.ErrTxClosed) {
			sc.Log.Err(err).Msg("error rolling back")
		}
	}(tx, ctx)

	err = db.XsynAssetBulkRelease(ctx, tx, req.Payload.ReleasedAssets, userID)
	if err != nil {
		return terror.Error(err)
	}

	//err = db.XsynAsseetDurabilityBulkUpdate(ctx, tx, req.Payload.ReleasedAssets)
	//if err != nil {
	//	return terror.Error(err)
	//}

	err = tx.Commit(ctx)
	if err != nil {
		return terror.Error(err)
	}

	assetHashes := []string{}
	for _, ra := range req.Payload.ReleasedAssets {
		assetHashes = append(assetHashes, ra.Hash)
		if ra.Durability < 100 {
			if ra.IsInsured {
				sc.API.RegisterRepairCenter(RepairTypeFast, ra.Hash)
			} else {
				sc.API.RegisterRepairCenter(RepairTypeStandard, ra.Hash)
			}
		}
	}

	_, assets, err := db.AssetList(
		ctx, sc.Conn,
		"", false, assetHashes, nil, nil, 0, len(assetHashes), "", "",
	)
	if err != nil {
		return terror.Error(err)
	}

	for _, asset := range assets {
		go sc.API.MessageBus.Send(ctx, messagebus.BusKey(fmt.Sprintf("%s:%v", HubKeyAssetSubscribe, asset.Hash)), asset)
	}

	return nil
}

type SupremacyAssetQueuingChecklistRequest struct {
	*hub.HubCommandRequest
	Payload struct {
		QueuedHashes []string `json:"queuedHashes"`
	} `json:"payload"`
}

const HubKeySupremacyAssetQueuingChecklist hub.HubCommandKey = "SUPREMACY:QUEUING_ASSET_CHECKLIST"

func (sc *SupremacyControllerWS) SupremacyAssetQueuingChecklistHandler(ctx context.Context, hubc *hub.Client, payload []byte, reply hub.ReplyFunc) error {
	req := &SupremacyAssetQueuingChecklistRequest{}
	err := json.Unmarshal(payload, req)
	if err != nil {
		return terror.Error(err, "Invalid request received")
	}

	userID := passport.UserID(uuid.FromStringOrNil(hubc.Identifier()))
	if userID.IsNil() {
		return terror.Error(terror.ErrForbidden)
	}

	// err = db.AssetFreeUpCheck(ctx, sc.Conn, req.Payload.QueuedHashes, userID)
	// if err != nil {
	// 	return terror.Error(err)
	// }

	return nil
}

// 	rootHub.SecureCommand(HubKeySupremacyAssetFreeze, AssetController.RegisterHandler)
const HubKeySupremacyWarMachineQueuePosition hub.HubCommandKey = "SUPREMACY:WAR:MACHINE:QUEUE:POSITION"

type SupremacyWarMachineQueuePositionRequest struct {
	*hub.HubCommandRequest
	Payload struct {
		UserWarMachineQueuePosition []*UserWarMachineQueuePosition `json:"userWarMachineQueuePosition"`
	} `json:"payload"`
}
type UserWarMachineQueuePosition struct {
	UserID                   passport.UserID            `json:"userID"`
	WarMachineQueuePositions []*WarMachineQueuePosition `json:"warMachineQueuePositions"`
}

type WarMachineQueuePosition struct {
	WarMachineMetadata *passport.WarMachineMetadata `json:"warMachineMetadata"`
	Position           int                          `json:"position"`
}

// SupremacyWarMachineQueuePositionHandler broadcast the updated battle queue position detail
func (sc *SupremacyControllerWS) SupremacyWarMachineQueuePositionHandler(ctx context.Context, hubc *hub.Client, payload []byte, reply hub.ReplyFunc) error {
	req := &SupremacyWarMachineQueuePositionRequest{}
	err := json.Unmarshal(payload, req)
	if err != nil {
		return terror.Error(err, "Invalid request received")
	}

	// broadcast war machine position to all user client
	for _, uwm := range req.Payload.UserWarMachineQueuePosition {
		go sc.API.MessageBus.Send(ctx, messagebus.BusKey(fmt.Sprintf("%s:%s", HubKeyUserWarMachineQueuePositionSubscribe, uwm.UserID)), uwm.WarMachineQueuePositions)
	}

	return nil
}

const HubKeySupremacyReleaseTransactions = hub.HubCommandKey("SUPREMACY:RELEASE_TRANSACTIONS")

type SupremacyReleaseTransactionsRequest struct {
	*hub.HubCommandRequest
	Payload struct {
		TxIDs []string `json:"txIDs"`
	} `json:"payload"`
}

func (sc *SupremacyControllerWS) SupremacyReleaseTransactionsHandler(ctx context.Context, hubc *hub.Client, payload []byte, reply hub.ReplyFunc) error {
	req := &SupremacyReleaseTransactionsRequest{}
	err := json.Unmarshal(payload, req)
	if err != nil {
		return terror.Error(err, "Invalid request received")
	}

	sc.Txs.TxMx.Lock()
	defer sc.Txs.TxMx.Unlock()
	for _, txID := range req.Payload.TxIDs {
		for _, tx := range sc.Txs.Txes {
			if txID != tx.ID {
				continue
			}
			nfb, ntb, _, err := sc.API.userCacheMap.Process(tx)
			if err != nil {
				sc.API.Log.Err(err).Msg("failed to process user sups fund")
				continue
			}

			if !tx.From.IsSystemUser() {
				go sc.API.MessageBus.Send(ctx, messagebus.BusKey(fmt.Sprintf("%s:%s", HubKeyUserSupsSubscribe, tx.From)), nfb.String())
			}

			if !tx.To.IsSystemUser() {
				go sc.API.MessageBus.Send(ctx, messagebus.BusKey(fmt.Sprintf("%s:%s", HubKeyUserSupsSubscribe, tx.To)), ntb.String())
			}
		}
	}

	sc.Txs.Txes = []*passport.NewTransaction{}

	return nil
}

// 	api.SupremacyCommand(HubKeySupremacyGetSpoilOfWar, supremacyHub.SupremacyGetSpoilOfWarHandler)
const HubKeySupremacyGetSpoilOfWar = hub.HubCommandKey("SUPREMACY:SUPS_POOL_AMOUNT")

func (sc *SupremacyControllerWS) SupremacyGetSpoilOfWarHandler(ctx context.Context, hubc *hub.Client, payload []byte, reply hub.ReplyFunc) error {
	req := &hub.HubCommandRequest{}
	err := json.Unmarshal(payload, req)
	if err != nil {
		return terror.Error(err, "Invalid request received")
	}

	// get current sup pool user sups
	supsPoolUser, err := sc.API.userCacheMap.Get(passport.SupremacySupPoolUserID.String())
	if err != nil {
		return terror.Error(err)
	}

	battleUser, err := sc.API.userCacheMap.Get(passport.SupremacyBattleUserID.String())
	if err != nil {
		return terror.Error(err)
	}

	result := big.NewInt(0)
	result.Add(result, &supsPoolUser)
	result.Add(result, &battleUser)

	reply(result.String())
	return nil
}

type SupremacyTopSupsContributorRequest struct {
	*hub.HubCommandRequest
	Payload struct {
		StartTime time.Time `json:"startTime"`
		EndTime   time.Time `json:"endTime"`
	} `json:"payload"`
}

type SupremacyTopSupsContributorResponse struct {
	TopSupsContributors       []*passport.User    `json:"topSupsContributors"`
	TopSupsContributeFactions []*passport.Faction `json:"topSupsContributeFactions"`
}

const HubKeySupremacyTopSupsContruteUser = hub.HubCommandKey("SUPREMACY:TOP_SUPS_CONTRIBUTORS")

func (sc *SupremacyControllerWS) SupremacyTopSupsContributeUser(ctx context.Context, hubc *hub.Client, payload []byte, reply hub.ReplyFunc) error {
	req := &SupremacyTopSupsContributorRequest{}
	err := json.Unmarshal(payload, req)
	if err != nil {
		return terror.Error(err, "Invalid request received")
	}

	// get top contribute users
	topSupsContributors, err := db.BattleArenaSupsTopContributors(ctx, sc.Conn, req.Payload.StartTime, req.Payload.EndTime)
	if err != nil && !errors.Is(err, pgx.ErrNoRows) {
		return terror.Error(err)
	}

	// get top contribute faction
	topSupsContributeFactions, err := db.BattleArenaSupsTopContributeFaction(ctx, sc.Conn, req.Payload.StartTime, req.Payload.EndTime)
	if err != nil && !errors.Is(err, pgx.ErrNoRows) {
		return terror.Error(err)
	}

	reply(&SupremacyTopSupsContributorResponse{
		TopSupsContributors:       topSupsContributors,
		TopSupsContributeFactions: topSupsContributeFactions,
	})

	return nil
}

type SupremacyUserGetRequest struct {
	*hub.HubCommandRequest
	Payload struct {
		UserIDs []passport.UserID `json:"userIDs"`
	} `json:"payload"`
}

const HubKeySupremacyUsersGet = hub.HubCommandKey("SUPREMACY:GET_USERS")

func (sc *SupremacyControllerWS) SupremacyUsersGet(ctx context.Context, hubc *hub.Client, payload []byte, reply hub.ReplyFunc) error {
	req := &SupremacyUserGetRequest{}
	err := json.Unmarshal(payload, req)
	if err != nil {
		return terror.Error(err, "Invalid request received")
	}

	users, err := db.UserGetByIDs(ctx, sc.Conn, req.Payload.UserIDs)
	if err != nil {
		return terror.Error(err)
	}

	reply(users)
	return nil
}

type SupremacyUserSupsMultiplierSendRequest struct {
	*hub.HubCommandRequest
	Payload struct {
		UserSupsMultiplierSends []*UserSupsMultiplierSend `json:"userSupsMultiplierSends"`
	} `json:"payload"`
}

type UserSupsMultiplierSend struct {
	ToUserID        passport.UserID   `json:"toUserID"`
	ToUserSessionID *hub.SessionID    `json:"toUserSessionID,omitempty"`
	SupsMultipliers []*SupsMultiplier `json:"supsMultiplier"`
}

type SupsMultiplier struct {
	Key       string    `json:"key"`
	Value     int       `json:"value"`
	ExpiredAt time.Time `json:"expiredAt"`
}

const HubKeySupremacyUserSupsMultiplierSend = hub.HubCommandKey("SUPREMACY:USER_SUPS_MULTIPLIER_SEND")

func (sc *SupremacyControllerWS) SupremacyUserSupsMultiplierSendHandler(ctx context.Context, wsc *hub.Client, payload []byte, reply hub.ReplyFunc) error {
	req := &SupremacyUserSupsMultiplierSendRequest{}
	err := json.Unmarshal(payload, req)
	if err != nil {
		return terror.Error(err, "Invalid request received")
	}

	for _, usm := range req.Payload.UserSupsMultiplierSends {
		// broadcast to specific hub client if session id is provided
		if usm.ToUserSessionID != nil && *usm.ToUserSessionID != "" {
			go sc.API.MessageBus.Send(ctx, messagebus.BusKey(fmt.Sprintf("%s:%s", HubKeyUserSupsMultiplierSubscribe, usm.ToUserID)), usm.SupsMultipliers, messagebus.BusSendFilterOption{
				SessionID: *usm.ToUserSessionID,
			})
			continue
		}

		// otherwise, broadcast to the target user
		go sc.API.MessageBus.Send(ctx, messagebus.BusKey(fmt.Sprintf("%s:%s", HubKeyUserSupsMultiplierSubscribe, usm.ToUserID)), usm.SupsMultipliers)
	}

	reply(true)
	return nil
}

type SupremacyFactionStatSendRequest struct {
	*hub.HubCommandRequest
	Payload struct {
		FactionStatSends []*FactionStatSend `json:"factionStatSends"`
	} `json:"payload"`
}

type FactionStatSend struct {
	FactionStat     *passport.FactionStat `json:"factionStat"`
	ToUserID        *passport.UserID      `json:"toUserID,omitempty"`
	ToUserSessionID *hub.SessionID        `json:"toUserSessionID,omitempty"`
}

const HubKeySupremacyFactionStatSend = hub.HubCommandKey("SUPREMACY:FACTION_STAT_SEND")

func (sc *SupremacyControllerWS) SupremacyFactionStatSend(ctx context.Context, wsc *hub.Client, payload []byte, reply hub.ReplyFunc) error {
	req := &SupremacyFactionStatSendRequest{}
	err := json.Unmarshal(payload, req)
	if err != nil {
		return terror.Error(err, "Invalid request received")
	}

	for _, factionStatSend := range req.Payload.FactionStatSends {
		// get recruit number
		recruitNumber, err := db.FactionGetRecruitNumber(ctx, sc.Conn, factionStatSend.FactionStat.ID)
		if err != nil {
			sc.Log.Err(err).Msgf("Failed to get recruit number from faction %s", factionStatSend.FactionStat.ID)
			continue
		}
		factionStatSend.FactionStat.RecruitNumber = recruitNumber

		// get velocity number
		// TODO: figure out what velocity is
		factionStatSend.FactionStat.Velocity = 0

		// get mvp
		mvp, err := db.FactionMvpGet(ctx, sc.Conn, factionStatSend.FactionStat.ID)
		if err != nil && !errors.Is(err, pgx.ErrNoRows) {
			sc.Log.Err(err).Msgf("failed to get mvp from faction %s", factionStatSend.FactionStat.ID)
			continue
		}
		factionStatSend.FactionStat.MVP = mvp

		supsVoted, err := db.FactionSupsVotedGet(ctx, sc.Conn, factionStatSend.FactionStat.ID)
		if err != nil {
			sc.Log.Err(err).Msgf("failed to get sups voted from faction %s", factionStatSend.FactionStat.ID)
			continue
		}

		factionStatSend.FactionStat.SupsVoted = supsVoted.String()

		if factionStatSend.ToUserID == nil && factionStatSend.ToUserSessionID == nil {
			// broadcast to all faction stat subscribers
			go sc.API.MessageBus.Send(ctx, messagebus.BusKey(fmt.Sprintf("%s:%s", HubKeyFactionStatUpdatedSubscribe, factionStatSend.FactionStat.ID)), factionStatSend.FactionStat)
			continue
		}

		// broadcast to specific subscribers
		filterOption := messagebus.BusSendFilterOption{}
		if factionStatSend.ToUserID != nil {
			filterOption.Ident = factionStatSend.ToUserID.String()
		}
		if factionStatSend.ToUserSessionID != nil {
			filterOption.SessionID = *factionStatSend.ToUserSessionID
		}

		// broadcast to the target user
		go sc.API.MessageBus.Send(ctx, messagebus.BusKey(fmt.Sprintf("%s:%s", HubKeyFactionStatUpdatedSubscribe, factionStatSend.FactionStat.ID)), factionStatSend.FactionStat, filterOption)
	}

	return nil
}

type SupremacyUserStatSendRequest struct {
	*hub.HubCommandRequest
	Payload struct {
		UserStatSends []*UserStatSend `json:"userStatSends"`
	} `json:"payload"`
}

type UserStatSend struct {
	ToUserSessionID *hub.SessionID     `json:"toUserSessionID,omitempty"`
	Stat            *passport.UserStat `json:"stat"`
}

const HubKeySupremacyUserStatSend = hub.HubCommandKey("SUPREMACY:USER_STAT_SEND")

func (sc *SupremacyControllerWS) SupremacyUserStatSend(ctx context.Context, wsc *hub.Client, payload []byte, reply hub.ReplyFunc) error {
	req := &SupremacyUserStatSendRequest{}
	err := json.Unmarshal(payload, req)
	if err != nil {
		return terror.Error(err, "Invalid request received")
	}

	for _, userStatSend := range req.Payload.UserStatSends {

		if userStatSend.ToUserSessionID == nil {
			// broadcast to all faction stat subscribers
			go sc.API.MessageBus.Send(ctx, messagebus.BusKey(fmt.Sprintf("%s:%s", HubKeyUserStatSubscribe, userStatSend.Stat.ID)), userStatSend.Stat)
			continue
		}

		// broadcast to specific subscribers
		filterOption := messagebus.BusSendFilterOption{}
		if userStatSend.ToUserSessionID != nil {
			filterOption.SessionID = *userStatSend.ToUserSessionID
		}

		go sc.API.MessageBus.Send(ctx, messagebus.BusKey(fmt.Sprintf("%s:%s", HubKeyUserStatSubscribe, userStatSend.Stat.ID)), userStatSend.Stat, filterOption)
	}

	return nil
}

type SupremacyDefaultWarMachinesRequest struct {
	*hub.HubCommandRequest
	Payload struct {
		FactionID passport.FactionID `json:"factionID"`
		Amount    int                `json:"amount"`
	} `json:"payload"`
}

const HubKeySupremacyDefaultWarMachines = hub.HubCommandKey("SUPREMACY:GET_DEFAULT_WAR_MACHINES")

func (sc *SupremacyControllerWS) SupremacyDefaultWarMachinesHandler(ctx context.Context, hubc *hub.Client, payload []byte, reply hub.ReplyFunc) error {
	req := &SupremacyDefaultWarMachinesRequest{}
	err := json.Unmarshal(payload, req)
	if err != nil {
		return terror.Error(err, "Invalid request received")
	}

	var warMachines []*passport.WarMachineMetadata
	// check user own this asset, and it has not joined the queue yet
	switch req.Payload.FactionID {
	case passport.RedMountainFactionID:
		faction, err := db.FactionGet(ctx, sc.Conn, passport.RedMountainFactionID)
		if err != nil {
			return terror.Error(err)
		}
		warMachinesMetaData, err := db.DefaultWarMachineGet(ctx, sc.Conn, passport.SupremacyRedMountainUserID, req.Payload.Amount)
		if err != nil {
			return terror.Error(err)
		}
		for _, wmmd := range warMachinesMetaData {
			warMachineMetadata := &passport.WarMachineMetadata{}
			// parse metadata
			passport.ParseWarMachineMetadata(wmmd, warMachineMetadata)
			warMachineMetadata.OwnedByID = passport.SupremacyRedMountainUserID
			warMachineMetadata.FactionID = passport.RedMountainFactionID
			warMachineMetadata.Faction = faction

			// TODO: commented out by vinnie, see other todos
			// parse war machine abilities
			//if len(warMachineMetadata.Abilities) > 0 {
			//for _, abilityMetadata := range warMachineMetadata.Abilities {
			//	err := db.AbilityAssetGet(ctx, sc.Conn, abilityMetadata)
			//	if err != nil {
			//		return terror.Error(err)
			//	}
			//
			//	supsCost, err := db.WarMachineAbilityCostGet(ctx, sc.Conn, warMachineMetadata.Hash, abilityMetadata.TokenID)
			//	if err != nil {
			//		return terror.Error(err)
			//	}
			//
			//	abilityMetadata.SupsCost = supsCost
			//}
			//}

			warMachines = append(warMachines, warMachineMetadata)
		}
	case passport.BostonCyberneticsFactionID:
		faction, err := db.FactionGet(ctx, sc.Conn, passport.BostonCyberneticsFactionID)
		if err != nil {
			return terror.Error(err)
		}
		warMachinesMetaData, err := db.DefaultWarMachineGet(ctx, sc.Conn, passport.SupremacyBostonCyberneticsUserID, req.Payload.Amount)
		if err != nil {
			return terror.Error(err)
		}
		for _, wmmd := range warMachinesMetaData {
			warMachineMetadata := &passport.WarMachineMetadata{}
			// parse metadata
			passport.ParseWarMachineMetadata(wmmd, warMachineMetadata)
			warMachineMetadata.OwnedByID = passport.SupremacyBostonCyberneticsUserID
			warMachineMetadata.FactionID = passport.BostonCyberneticsFactionID
			warMachineMetadata.Faction = faction

			// TODO: ocmmented out by vinnie 25/02/22 not in yet

			// parse war machine abilities
			//if len(warMachineMetadata.Abilities) > 0 {
			//for _, abilityMetadata := range warMachineMetadata.Abilities {
			//	err := db.AbilityAssetGet(ctx, sc.Conn, abilityMetadata)
			//	if err != nil {
			//		return terror.Error(err)
			//	}
			//
			//	supsCost, err := db.WarMachineAbilityCostGet(ctx, sc.Conn, warMachineMetadata.Hash, abilityMetadata.TokenID)
			//	if err != nil {
			//		return terror.Error(err)
			//	}
			//
			//	abilityMetadata.SupsCost = supsCost
			//}
			//}

			warMachines = append(warMachines, warMachineMetadata)
		}
	case passport.ZaibatsuFactionID:
		faction, err := db.FactionGet(ctx, sc.Conn, passport.ZaibatsuFactionID)
		if err != nil {
			return terror.Error(err)
		}
		warMachinesMetaData, err := db.DefaultWarMachineGet(ctx, sc.Conn, passport.SupremacyZaibatsuUserID, req.Payload.Amount)
		if err != nil {
			return terror.Error(err)
		}
		for _, wmmd := range warMachinesMetaData {
			warMachineMetadata := &passport.WarMachineMetadata{}
			// parse metadata
			passport.ParseWarMachineMetadata(wmmd, warMachineMetadata)
			warMachineMetadata.OwnedByID = passport.SupremacyZaibatsuUserID
			warMachineMetadata.FactionID = passport.ZaibatsuFactionID
			warMachineMetadata.Faction = faction

			// TODO: commented out by vinnie 25/05/2022 mechs dont have addable abilities yet

			// parse war machine abilities
			//if len(warMachineMetadata.Abilities) > 0 {
			//for _, abilityMetadata := range warMachineMetadata.Abilities {
			//	err := db.AbilityAssetGet(ctx, sc.Conn, abilityMetadata)
			//	if err != nil {
			//		return terror.Error(err)
			//	}
			//
			//	supsCost, err := db.WarMachineAbilityCostGet(ctx, sc.Conn, warMachineMetadata.Hash, abilityMetadata.TokenID)
			//	if err != nil {
			//		return terror.Error(err)
			//	}
			//
			//	abilityMetadata.SupsCost = supsCost
			//}
			//}
			warMachines = append(warMachines, warMachineMetadata)
		}
	}

	reply(warMachines)
	return nil
}

const HubKeySupremacyWarMachineQueueContractUpdate = hub.HubCommandKey("SUPREMACY:WAR_MACHINE_QUEUE_CONTRACT_UPDATE")

type SupremacyWarMachineQueueContractUpdateRequest struct {
	*hub.HubCommandRequest
	Payload struct {
		FactionWarMachineQueues []*FactionWarMachineQueue `json:"factionWarMachineQueues"`
	} `json:"payload"`
}

type FactionWarMachineQueue struct {
	FactionID  passport.FactionID `json:"factionID"`
	QueueTotal int                `json:"queueTotal"`
}

func (sc *SupremacyControllerWS) SupremacyWarMachineQueueContractUpdateHandler(ctx context.Context, hubc *hub.Client, payload []byte, reply hub.ReplyFunc) error {
	req := &SupremacyWarMachineQueueContractUpdateRequest{}
	err := json.Unmarshal(payload, req)
	if err != nil {
		return terror.Error(err, "Invalid request received")
	}

	for _, fwq := range req.Payload.FactionWarMachineQueues {
		go sc.API.recalculateContractReward(ctx, fwq.FactionID, fwq.QueueTotal)
	}

	return nil
}

const HubKeySupremacyPayAssetInsurance = hub.HubCommandKey("SUPREMACY:PAY_ASSET_INSURANCE")

type SupremacyPayAssetInsuranceRequest struct {
	*hub.HubCommandRequest
	Payload struct {
		UserID               passport.UserID               `json:"userID"`
		FactionID            passport.FactionID            `json:"factionID"`
		Amount               passport.BigInt               `json:"amount"`
		TransactionReference passport.TransactionReference `json:"transactionReference"`
	} `json:"payload"`
}

func (sc *SupremacyControllerWS) SupremacyPayAssetInsuranceHandler(ctx context.Context, hubc *hub.Client, payload []byte, reply hub.ReplyFunc) error {
	req := &SupremacyPayAssetInsuranceRequest{}
	err := json.Unmarshal(payload, req)
	if err != nil {
		return terror.Error(err, "Invalid request received")
	}

	if req.Payload.Amount.Cmp(big.NewInt(0)) < 0 {
		return terror.Error(terror.ErrInvalidInput, "Sups amount can not be negative")
	}

	// resultChan := make(chan *passport.TransactionResult)

	tx := &passport.NewTransaction{
		// ResultChan:           resultChan,
		NotSafe: true,
		From:                 req.Payload.UserID,
		TransactionReference: req.Payload.TransactionReference,
		Amount:               req.Payload.Amount.Int,
		GroupID:              passport.TransactionGroupAssetManagement,
	}

	// TODO: validate the insurance is 10% of current reward price

	switch req.Payload.FactionID {
	case passport.RedMountainFactionID:
		tx.To = passport.SupremacyRedMountainUserID
	case passport.BostonCyberneticsFactionID:
		tx.To = passport.SupremacyBostonCyberneticsUserID
	case passport.ZaibatsuFactionID:
		tx.To = passport.SupremacyZaibatsuUserID
	default:
		return terror.Error(terror.ErrInvalidInput, "Provided faction does not exist")
	}

	nfb, ntb, _, err := sc.API.userCacheMap.Process(tx)
	if err != nil {
		return terror.Error(err, "failed to process user fund")
	}

	if !tx.From.IsSystemUser() {
		go sc.API.MessageBus.Send(ctx, messagebus.BusKey(fmt.Sprintf("%s:%s", HubKeyUserSupsSubscribe, tx.From)), nfb.String())
	}

	if !tx.To.IsSystemUser() {
		go sc.API.MessageBus.Send(ctx, messagebus.BusKey(fmt.Sprintf("%s:%s", HubKeyUserSupsSubscribe, tx.To)), ntb.String())
	}

	reply(true)
	return nil
}

type SupremacyAssetQueuingCheckRequest struct {
	*hub.HubCommandRequest
	Payload struct {
		QueuedHashes []string `json:"queuedHashes"`
	} `json:"payload"`
}

const HubKeySupremacyAssetQueuingCheck = hub.HubCommandKey("SUPREMACY:QUEUING_ASSET_CHECKLIST")

func (sc *SupremacyControllerWS) SupremacyAssetQueuingCheckHandler(ctx context.Context, hubc *hub.Client, payload []byte, reply hub.ReplyFunc) error {
	req := &SupremacyAssetQueuingCheckRequest{}
	err := json.Unmarshal(payload, req)
	if err != nil {
		return terror.Error(err, "Invalid request received")
	}

	userID := passport.UserID(uuid.FromStringOrNil(hubc.Identifier()))
	if userID.IsNil() {
		return terror.Error(terror.ErrForbidden)
	}

	if len(req.Payload.QueuedHashes) == 0 {
		return nil
	}

	releasedHashes, err := db.AssetFreeUpCheck(ctx, sc.Conn, req.Payload.QueuedHashes, userID)
	if err != nil {
		return terror.Error(err)
	}

	_, assets, err := db.AssetList(
		ctx, sc.Conn,
		"", false, releasedHashes, nil, nil, 0, len(releasedHashes), "", "",
	)
	if err != nil {
		return terror.Error(err)
	}

	for _, asset := range assets {
		go sc.API.MessageBus.Send(ctx, messagebus.BusKey(fmt.Sprintf("%s:%v", HubKeyAssetSubscribe, asset.Hash)), asset)
	}

	return nil
}

const HubKeySupremacyRedeemFactionContractReward = hub.HubCommandKey("SUPREMACY:REDEEM_FACTION_CONTRACT_REWARD")

type SupremacyRedeemFactionContractRewardRequest struct {
	*hub.HubCommandRequest
	Payload struct {
		UserID               passport.UserID               `json:"userID"`
		FactionID            passport.FactionID            `json:"factionID"`
		Amount               passport.BigInt               `json:"amount"`
		TransactionReference passport.TransactionReference `json:"transactionReference"`
	} `json:"payload"`
}

func (sc *SupremacyControllerWS) SupremacyRedeemFactionContractRewardHandler(ctx context.Context, hubc *hub.Client, payload []byte, reply hub.ReplyFunc) error {
	req := &SupremacyPayAssetInsuranceRequest{}
	err := json.Unmarshal(payload, req)
	if err != nil {
		return terror.Error(err, "Invalid request received")
	}

	if req.Payload.Amount.Cmp(big.NewInt(0)) <= 0 {
		return terror.Error(terror.ErrInvalidInput, "Sups amount can not be negative")
	}

	tx := &passport.NewTransaction{
		NotSafe: true,
		To:                   req.Payload.UserID,
		TransactionReference: req.Payload.TransactionReference,
		Amount:               req.Payload.Amount.Int,
		GroupID:              passport.TransactionGroupAssetManagement,
	}

	switch req.Payload.FactionID {
	case passport.RedMountainFactionID:
		tx.From = passport.SupremacyRedMountainUserID
	case passport.BostonCyberneticsFactionID:
		tx.From = passport.SupremacyBostonCyberneticsUserID
	case passport.ZaibatsuFactionID:
		tx.From = passport.SupremacyZaibatsuUserID
	default:
		return terror.Error(terror.ErrInvalidInput, "Provided faction does not exist")
	}

	// process user cache map
	nfb, ntb, _, err := sc.API.userCacheMap.Process(tx)
	if err != nil {
		return terror.Error(err, "failed to process fund")
	}

	if !tx.From.IsSystemUser() {
		go sc.API.MessageBus.Send(ctx, messagebus.BusKey(fmt.Sprintf("%s:%s", HubKeyUserSupsSubscribe, tx.From)), nfb.String())
	}

	if !tx.To.IsSystemUser() {
		go sc.API.MessageBus.Send(ctx, messagebus.BusKey(fmt.Sprintf("%s:%s", HubKeyUserSupsSubscribe, tx.To)), ntb.String())
	}

	reply(true)
	return nil
=======
	return supremacyHub
>>>>>>> 9ee559e9
}<|MERGE_RESOLUTION|>--- conflicted
+++ resolved
@@ -3,11 +3,6 @@
 import (
 	"math/big"
 	"passport"
-<<<<<<< HEAD
-	"passport/db"
-	"time"
-=======
->>>>>>> 9ee559e9
 
 	"github.com/ninja-software/log_helpers"
 	"github.com/sasha-s/go-deadlock"
@@ -55,1285 +50,5 @@
 		},
 	}
 
-<<<<<<< HEAD
-	// sup control
-
-	api.SupremacyCommand(HubKeySupremacyTransferBattleFundToSupPool, supremacyHub.SupremacyTransferBattleFundToSupPoolHandler)
-
-	// user connection upgrade
-	api.SupremacyCommand(HubKeySupremacyUserConnectionUpgrade, supremacyHub.SupremacyUserConnectionUpgradeHandler)
-
-	// asset control
-	api.SupremacyCommand(HubKeySupremacyAssetFreeze, supremacyHub.SupremacyAssetFreezeHandler)
-	api.SupremacyCommand(HubKeySupremacyAssetLock, supremacyHub.SupremacyAssetLockHandler)
-	api.SupremacyCommand(HubKeySupremacyAssetRelease, supremacyHub.SupremacyAssetReleaseHandler)
-	api.SupremacyCommand(HubKeySupremacyWarMachineQueuePosition, supremacyHub.SupremacyWarMachineQueuePositionHandler)
-	api.SupremacyCommand(HubKeySupremacyPayAssetInsurance, supremacyHub.SupremacyPayAssetInsuranceHandler)
-	api.SupremacyCommand(HubKeySupremacyAssetQueuingCheck, supremacyHub.SupremacyAssetQueuingCheckHandler)
-
-	// battle queue
-	api.SupremacyCommand(HubKeySupremacyDefaultWarMachines, supremacyHub.SupremacyDefaultWarMachinesHandler)
-	api.SupremacyCommand(HubKeySupremacyWarMachineQueueContractUpdate, supremacyHub.SupremacyWarMachineQueueContractUpdateHandler)
-	api.SupremacyCommand(HubKeySupremacyRedeemFactionContractReward, supremacyHub.SupremacyRedeemFactionContractRewardHandler)
-
-	// sups contribute
-	api.SupremacyCommand(HubKeySupremacyTopSupsContruteUser, supremacyHub.SupremacyTopSupsContributeUser)
-	api.SupremacyCommand(HubKeySupremacyUsersGet, supremacyHub.SupremacyUsersGet)
-
-	// faction stat
-	api.SupremacyCommand(HubKeySupremacyFactionStatSend, supremacyHub.SupremacyFactionStatSend)
-	// user stat
-	api.SupremacyCommand(HubKeySupremacyUserStatSend, supremacyHub.SupremacyUserStatSend)
-
 	return supremacyHub
-}
-
-type SupremacyUserConnectionUpgradeRequest struct {
-	*hub.HubCommandRequest
-	Payload struct {
-		SessionID hub.SessionID `json:"sessionID"`
-	} `json:"payload"`
-}
-
-const HubKeySupremacyUserConnectionUpgrade = hub.HubCommandKey("SUPREMACY:USER_CONNECTION_UPGRADE")
-
-func (sc *SupremacyControllerWS) SupremacyUserConnectionUpgradeHandler(ctx context.Context, hubc *hub.Client, payload []byte, reply hub.ReplyFunc) error {
-	req := &SupremacyUserConnectionUpgradeRequest{}
-	err := json.Unmarshal(payload, req)
-	if err != nil {
-		return terror.Error(err, "Invalid request received")
-	}
-
-	cl, ok := sc.API.Hub.Client(req.Payload.SessionID)
-
-	if !ok {
-		return nil
-	}
-
-	cl.SetLevel(2)
-
-	sc.API.Log.Info().Msgf("Hub client %s has been upgraded to level 2 client", cl.SessionID)
-
-	reply(true)
-
-	return nil
-}
-
-const HubKeySupremacySpendSups = hub.HubCommandKey("SUPREMACY:HOLD_SUPS")
-
-type SupremacyHoldSupsRequest struct {
-	*hub.HubCommandRequest
-	Payload struct {
-		Amount               passport.BigInt               `json:"amount"`
-		FromUserID           passport.UserID               `json:"userID"`
-		TransactionReference passport.TransactionReference `json:"transactionReference"`
-		GroupID              passport.TransactionGroup     `json:"groupID"`
-	} `json:"payload"`
-}
-
-func (sc *SupremacyControllerWS) SupremacySpendSupsHandler(ctx context.Context, hubc *hub.Client, payload []byte, reply hub.ReplyFunc) error {
-	req := &SupremacyHoldSupsRequest{}
-	err := json.Unmarshal(payload, req)
-	if err != nil {
-		return terror.Error(err, "Invalid request received")
-	}
-
-	if req.Payload.Amount.Cmp(big.NewInt(0)) < 0 {
-		return terror.Error(terror.ErrInvalidInput, "Sups amount can not be negative")
-	}
-
-	tx := &passport.NewTransaction{
-		From:                 req.Payload.FromUserID,
-		To:                   passport.SupremacyGameUserID,
-		TransactionReference: req.Payload.TransactionReference,
-		Amount:               req.Payload.Amount.Int,
-		NotSafe: true,
-	}
-
-	if req.Payload.GroupID != "" {
-		tx.To = passport.SupremacyBattleUserID
-		tx.GroupID = req.Payload.GroupID
-	}
-
-	nfb, ntb, txID, err := sc.API.userCacheMap.Process(tx)
-	if err != nil {
-		return terror.Error(err, "failed to process sups")
-	}
-
-	if !tx.From.IsSystemUser() {
-		go sc.API.MessageBus.Send(ctx, messagebus.BusKey(fmt.Sprintf("%s:%s", HubKeyUserSupsSubscribe, tx.From)), nfb.String())
-	}
-
-	if !tx.To.IsSystemUser() {
-		go sc.API.MessageBus.Send(ctx, messagebus.BusKey(fmt.Sprintf("%s:%s", HubKeyUserSupsSubscribe, tx.To)), ntb.String())
-	}
-
-	tx.ID = txID
-
-	// for refund
-	sc.Txs.TxMx.Lock()
-	sc.Txs.Txes = append(sc.Txs.Txes, &passport.NewTransaction{
-		ID:                   txID,
-		From:                 tx.To,
-		To:                   tx.From,
-		Amount:               tx.Amount,
-		NotSafe: true,
-		TransactionReference: passport.TransactionReference(fmt.Sprintf("refund|sups vote|%s", txID)),
-	})
-	sc.Txs.TxMx.Unlock()
-
-	reply(txID)
-	return nil
-}
-
-const HubKeySupremacyTickerTick = hub.HubCommandKey("SUPREMACY:TICKER_TICK")
-
-type SupremacyTickerTickRequest struct {
-	*hub.HubCommandRequest
-	Payload struct {
-		// this is a map of multipliers with a slice of users per multiplier
-		UserMap map[int][]*passport.UserID `json:"userMap"`
-	} `json:"payload"`
-}
-
-func (sc *SupremacyControllerWS) SupremacyFeed() {
-	fund := big.NewInt(0)
-	fund, ok := fund.SetString("4000000000000000000", 10)
-	if !ok {
-		sc.Log.Err(errors.New("setting string not ok on fund big int")).Msg("too many strings")
-		return
-	}
-
-	tx := &passport.NewTransaction{
-		From:                 passport.XsynTreasuryUserID,
-		To:                   passport.SupremacySupPoolUserID,
-		Amount:               *fund,
-		NotSafe: true,
-		TransactionReference: passport.TransactionReference(fmt.Sprintf("treasury|ticker|%s", time.Now())),
-		GroupID:              passport.TransactionGroupBattleStream,
-	}
-
-	// process user cache map
-	fromBalance, toBalance, _, err := sc.API.userCacheMap.Process(tx)
-	if err != nil {
-		sc.Log.Err(err).Msg(err.Error())
-		return
-	}
-
-	ctx := context.Background()
-
-	if !tx.From.IsSystemUser() {
-		go sc.API.MessageBus.Send(ctx, messagebus.BusKey(fmt.Sprintf("%s:%s", HubKeyUserSupsSubscribe, tx.From)), fromBalance.String())
-	}
-
-	if !tx.To.IsSystemUser() {
-		go sc.API.MessageBus.Send(ctx, messagebus.BusKey(fmt.Sprintf("%s:%s", HubKeyUserSupsSubscribe, tx.To)), toBalance.String())
-	}
-}
-
-func (sc *SupremacyControllerWS) SupremacyTickerTickHandler(ctx context.Context, hubc *hub.Client, payload []byte, reply hub.ReplyFunc) error {
-	// make treasury send game server user moneys
-	sc.SupremacyFeed()
-
-	req := &SupremacyTickerTickRequest{}
-	err := json.Unmarshal(payload, req)
-	if err != nil {
-		return terror.Error(err, "Invalid request received")
-	}
-
-	// sups guard
-	// kick users off the list, if they don't have any sups
-	um := make(map[passport.UserID]passport.FactionID)
-	newUserMap := make(map[int][]*passport.UserID)
-	for multiplier, userIDs := range req.Payload.UserMap {
-		newList := []*passport.UserID{}
-
-		for _, userID := range userIDs {
-			amount, err := sc.API.userCacheMap.Get(userID.String())
-			if err != nil || amount.BitLen() == 0 {
-				// kick user out
-				continue
-			}
-			um[*userID] = passport.FactionID(uuid.Nil)
-			newList = append(newList, userID)
-		}
-
-		if len(newList) > 0 {
-			newUserMap[multiplier] = newList
-		}
-	}
-
-	//  to avoid working in floats, a 100% multiplier is 100 points, a 25% is 25 points
-	// This will give us what we need to divide the pool by and then times by to give the user the correct share of the pool
-
-	totalPoints := 0
-	// loop once to get total point count
-	for multiplier, users := range newUserMap {
-		totalPoints = totalPoints + (multiplier * len(users))
-	}
-
-	if totalPoints == 0 {
-		return nil
-	}
-
-	// var transactions []*passport.NewTransaction
-
-	// we take the whole balance of supremacy sup pool and give it to the users watching
-	// amounts depend on their multiplier
-	// the supremacy sup pool user gets sups trickled into it from the last battle and 4 every 5 seconds
-	supsForTick, err := sc.API.userCacheMap.Get(passport.SupremacySupPoolUserID.String())
-	if err != nil {
-		return terror.Error(err)
-	}
-
-	supPool := &supsForTick
-	onePointWorth := big.NewInt(0)
-	onePointWorth = onePointWorth.Div(supPool, big.NewInt(int64(totalPoints)))
-	// loop again to create all transactions
-	for multiplier, users := range newUserMap {
-		for _, user := range users {
-			usersSups := big.NewInt(0)
-			usersSups = usersSups.Mul(onePointWorth, big.NewInt(int64(multiplier)))
-
-			tx := &passport.NewTransaction{
-				From:                 passport.SupremacySupPoolUserID,
-				To:                   *user,
-				Amount:               *usersSups,
-				NotSafe: true,
-				TransactionReference: passport.TransactionReference(fmt.Sprintf("supremacy|ticker|%s|%s", *user, time.Now())),
-				GroupID:              passport.TransactionGroupBattleStream,
-			}
-
-			nfb, ntb, _, err := sc.API.userCacheMap.Process(tx)
-			if err != nil {
-				return terror.Error(err, "failed to process user fund")
-			}
-
-			if !tx.From.IsSystemUser() {
-				go sc.API.MessageBus.Send(ctx, messagebus.BusKey(fmt.Sprintf("%s:%s", HubKeyUserSupsSubscribe, tx.From)), nfb.String())
-			}
-
-			if !tx.To.IsSystemUser() {
-				go sc.API.MessageBus.Send(ctx, messagebus.BusKey(fmt.Sprintf("%s:%s", HubKeyUserSupsSubscribe, tx.To)), ntb.String())
-			}
-
-			supPool = supPool.Sub(supPool, usersSups)
-		}
-	}
-
-	reply(true)
-	return nil
-}
-
-const HubKeySupremacyTransferBattleFundToSupPool = hub.HubCommandKey("SUPREMACY:TRANSFER_BATTLE_FUND_TO_SUP_POOL")
-
-func (sc *SupremacyControllerWS) SupremacyTransferBattleFundToSupPoolHandler(ctx context.Context, hubc *hub.Client, payload []byte, reply hub.ReplyFunc) error {
-	// recalculate faction mvp user
-	err := db.FactionMvpMaterialisedViewRefresh(ctx, sc.Conn)
-	if err != nil {
-		return terror.Error(err, "Failed to refresh faction mvp list")
-	}
-
-	// generate new go routine to trickle sups
-	sc.poolHighPriorityLock()
-	defer sc.poolHighPriorityUnlock()
-	// get current battle user sups
-	battleUser, err := sc.API.userCacheMap.Get(passport.SupremacyBattleUserID.String())
-	if err != nil {
-		return terror.Error(err, "failed to get battle user balance from db")
-	}
-
-	// calc trickling sups for current round
-	supsForTrickle := big.NewInt(0)
-	supsForTrickle.Add(supsForTrickle, &battleUser)
-
-	// subtrack the sups that is trickling at the moment
-	for _, tricklingSups := range sc.TickerPoolCache.TricklingAmountMap {
-		supsForTrickle.Sub(supsForTrickle, tricklingSups)
-	}
-
-	// so here we want to trickle the battle pool out over 5 minutes, so we create a ticker that ticks every 5 seconds with a max ticks of 300 / 5
-	ticksInFiveMinutes := 300 / 5
-	supsPerTick := big.NewInt(0)
-	supsPerTick.Div(supsForTrickle, big.NewInt(int64(ticksInFiveMinutes)))
-
-	// skip, if trickle amount is empty
-	if supsPerTick.BitLen() == 0 {
-		reply(true)
-		return nil
-	}
-
-	// append the amount set to the list
-	key := uuid.Must(uuid.NewV4()).String()
-	sc.TickerPoolCache.TricklingAmountMap[key] = big.NewInt(0)
-	sc.TickerPoolCache.TricklingAmountMap[key].Add(sc.TickerPoolCache.TricklingAmountMap[key], supsForTrickle)
-
-	// start a new go routine for current round
-	go sc.trickleFactory(key, ticksInFiveMinutes, supsPerTick)
-
-	reply(true)
-	return nil
-}
-
-// priority locks
-
-// poolHighPriorityLock
-func (sc *SupremacyControllerWS) poolHighPriorityLock() {
-	sc.TickerPoolCache.nextAccessMx.Lock()
-	sc.TickerPoolCache.dataMx.Lock()
-	sc.TickerPoolCache.nextAccessMx.Unlock()
-}
-
-// poolHighPriorityUnlock
-func (sc *SupremacyControllerWS) poolHighPriorityUnlock() {
-	sc.TickerPoolCache.dataMx.Unlock()
-}
-
-// poolLowPriorityLock
-func (sc *SupremacyControllerWS) poolLowPriorityLock() {
-	sc.TickerPoolCache.outerMx.Lock()
-	sc.TickerPoolCache.nextAccessMx.Lock()
-	sc.TickerPoolCache.dataMx.Lock()
-	sc.TickerPoolCache.nextAccessMx.Unlock()
-}
-
-// poolLowPriorityUnlock
-func (sc *SupremacyControllerWS) poolLowPriorityUnlock() {
-	sc.TickerPoolCache.dataMx.Unlock()
-	sc.TickerPoolCache.outerMx.Unlock()
-}
-
-// trickle factory
-func (sc *SupremacyControllerWS) trickleFactory(key string, totalTick int, supsPerTick *big.Int) {
-	i := 0
-	for {
-		i++
-		// resultChan := make(chan *passport.TransactionResult)
-
-		// TODO: manage user cache
-		// transaction := &passport.NewTransaction{
-		// 	ResultChan:           resultChan,
-		// 	From:                 passport.SupremacyBattleUserID,
-		// 	To:                   passport.SupremacySupPoolUserID,
-		// 	Amount:               *supsPerTick,
-		// 	TransactionReference: passport.TransactionReference(fmt.Sprintf("supremacy|battle_sups_spend_transfer|%s", time.Now())),
-		// }
-
-		sc.poolLowPriorityLock()
-		defer sc.poolLowPriorityUnlock()
-
-		tx := &passport.NewTransaction{
-			From:                 passport.SupremacyBattleUserID,
-			To:                   passport.SupremacySupPoolUserID,
-			Amount:               *supsPerTick,
-			NotSafe: true,
-			TransactionReference: passport.TransactionReference(fmt.Sprintf("supremacy|battle_sups_spend_transfer|%s", time.Now())),
-			GroupID:              passport.TransactionGroupBattleStream,
-		}
-
-		// process user cache map
-		nfb, ntb, _, err := sc.API.userCacheMap.Process(tx)
-		if err != nil {
-			sc.Log.Err(err).Msg("insufficient fund")
-			return
-		}
-
-		ctx := context.Background()
-
-		if !tx.From.IsSystemUser() {
-			go sc.API.MessageBus.Send(ctx, messagebus.BusKey(fmt.Sprintf("%s:%s", HubKeyUserSupsSubscribe, tx.From)), nfb.String())
-		}
-
-		if !tx.To.IsSystemUser() {
-			go sc.API.MessageBus.Send(ctx, messagebus.BusKey(fmt.Sprintf("%s:%s", HubKeyUserSupsSubscribe, tx.To)), ntb.String())
-		}
-
-		// if the routine is not finished
-		if i < totalTick {
-			// update current trickling amount
-			sc.TickerPoolCache.TricklingAmountMap[key].Sub(sc.TickerPoolCache.TricklingAmountMap[key], supsPerTick)
-
-			time.Sleep(5 * time.Second)
-			continue
-		}
-
-		// otherwise, delete the trickle amount from the map
-		delete(sc.TickerPoolCache.TricklingAmountMap, key)
-		break
-	}
-}
-
-type SupremacyAssetFreezeRequest struct {
-	*hub.HubCommandRequest
-	Payload struct {
-		AssetHash string `json:"assetHash"`
-	} `json:"payload"`
-}
-
-// 	rootHub.SecureCommand(HubKeySupremacyAssetFreeze, AssetController.RegisterHandler)
-const HubKeySupremacyAssetFreeze hub.HubCommandKey = "SUPREMACY:ASSET:FREEZE"
-
-func (sc *SupremacyControllerWS) SupremacyAssetFreezeHandler(ctx context.Context, hubc *hub.Client, payload []byte, reply hub.ReplyFunc) error {
-	req := &SupremacyAssetFreezeRequest{}
-	err := json.Unmarshal(payload, req)
-	if err != nil {
-		return terror.Error(err, "Invalid request received")
-	}
-
-	userID := passport.UserID(uuid.FromStringOrNil(hubc.Identifier()))
-	if userID.IsNil() {
-		return terror.Error(terror.ErrForbidden)
-	}
-
-	asset, err := db.AssetGet(ctx, sc.Conn, req.Payload.AssetHash)
-	if err != nil {
-		reply(false)
-		return terror.Error(err)
-	}
-	if asset == nil {
-		return terror.Error(fmt.Errorf("asset doesn't exist"), "Failed to get asset.")
-	}
-
-	frozenAt := time.Now()
-
-	err = db.XsynAssetFreeze(ctx, sc.Conn, req.Payload.AssetHash, userID)
-	if err != nil {
-		reply(false)
-		return terror.Error(err)
-	}
-
-	asset.FrozenAt = &frozenAt
-
-	go sc.API.MessageBus.Send(ctx, messagebus.BusKey(fmt.Sprintf("%s:%v", HubKeyAssetSubscribe, req.Payload.AssetHash)), asset)
-
-	sc.API.SendToAllServerClient(ctx, &ServerClientMessage{
-		Key: AssetUpdated,
-		Payload: struct {
-			Asset *passport.XsynMetadata `json:"asset"`
-		}{
-			Asset: asset,
-		},
-	})
-
-	reply(true)
-	return nil
-}
-
-type SupremacyAssetLockRequest struct {
-	*hub.HubCommandRequest
-	Payload struct {
-		AssetHashes []string `json:"assetHashes"`
-	} `json:"payload"`
-}
-
-const HubKeySupremacyAssetLock hub.HubCommandKey = "SUPREMACY:ASSET:LOCK"
-
-func (sc *SupremacyControllerWS) SupremacyAssetLockHandler(ctx context.Context, hubc *hub.Client, payload []byte, reply hub.ReplyFunc) error {
-	req := &SupremacyAssetLockRequest{}
-	err := json.Unmarshal(payload, req)
-	if err != nil {
-		return terror.Error(err, "Invalid request received")
-	}
-
-	userID := passport.UserID(uuid.FromStringOrNil(hubc.Identifier()))
-	if userID.IsNil() {
-		return terror.Error(terror.ErrForbidden)
-	}
-
-	err = db.XsynAssetBulkLock(ctx, sc.Conn, req.Payload.AssetHashes, userID)
-	if err != nil {
-		return terror.Error(err)
-	}
-
-	_, assets, err := db.AssetList(
-		ctx, sc.Conn,
-		"", false, req.Payload.AssetHashes, nil, nil, 0, len(req.Payload.AssetHashes), "", "",
-	)
-	if err != nil {
-		return terror.Error(err)
-	}
-
-	for _, asset := range assets {
-		go sc.API.MessageBus.Send(ctx, messagebus.BusKey(fmt.Sprintf("%s:%v", HubKeyAssetSubscribe, asset.Hash)), asset)
-	}
-
-	reply(true)
-	return nil
-}
-
-type SupremacyAssetReleaseRequest struct {
-	*hub.HubCommandRequest
-	Payload struct {
-		ReleasedAssets []*passport.WarMachineMetadata `json:"releasedAssets"`
-	} `json:"payload"`
-}
-
-// 	rootHub.SecureCommand(HubKeySupremacyAssetFreeze, AssetController.RegisterHandler)
-const HubKeySupremacyAssetRelease hub.HubCommandKey = "SUPREMACY:ASSET:RELEASE"
-
-func (sc *SupremacyControllerWS) SupremacyAssetReleaseHandler(ctx context.Context, hubc *hub.Client, payload []byte, reply hub.ReplyFunc) error {
-	req := &SupremacyAssetReleaseRequest{}
-	err := json.Unmarshal(payload, req)
-	if err != nil {
-		return terror.Error(err, "Invalid request received")
-	}
-
-	userID := passport.UserID(uuid.FromStringOrNil(hubc.Identifier()))
-	if userID.IsNil() {
-		return terror.Error(terror.ErrForbidden)
-	}
-
-	tx, err := sc.Conn.Begin(ctx)
-	if err != nil {
-		return terror.Error(err)
-	}
-
-	defer func(tx pgx.Tx, ctx context.Context) {
-		err := tx.Rollback(ctx)
-		if err != nil && !errors.Is(err, pgx.ErrTxClosed) {
-			sc.Log.Err(err).Msg("error rolling back")
-		}
-	}(tx, ctx)
-
-	err = db.XsynAssetBulkRelease(ctx, tx, req.Payload.ReleasedAssets, userID)
-	if err != nil {
-		return terror.Error(err)
-	}
-
-	//err = db.XsynAsseetDurabilityBulkUpdate(ctx, tx, req.Payload.ReleasedAssets)
-	//if err != nil {
-	//	return terror.Error(err)
-	//}
-
-	err = tx.Commit(ctx)
-	if err != nil {
-		return terror.Error(err)
-	}
-
-	assetHashes := []string{}
-	for _, ra := range req.Payload.ReleasedAssets {
-		assetHashes = append(assetHashes, ra.Hash)
-		if ra.Durability < 100 {
-			if ra.IsInsured {
-				sc.API.RegisterRepairCenter(RepairTypeFast, ra.Hash)
-			} else {
-				sc.API.RegisterRepairCenter(RepairTypeStandard, ra.Hash)
-			}
-		}
-	}
-
-	_, assets, err := db.AssetList(
-		ctx, sc.Conn,
-		"", false, assetHashes, nil, nil, 0, len(assetHashes), "", "",
-	)
-	if err != nil {
-		return terror.Error(err)
-	}
-
-	for _, asset := range assets {
-		go sc.API.MessageBus.Send(ctx, messagebus.BusKey(fmt.Sprintf("%s:%v", HubKeyAssetSubscribe, asset.Hash)), asset)
-	}
-
-	return nil
-}
-
-type SupremacyAssetQueuingChecklistRequest struct {
-	*hub.HubCommandRequest
-	Payload struct {
-		QueuedHashes []string `json:"queuedHashes"`
-	} `json:"payload"`
-}
-
-const HubKeySupremacyAssetQueuingChecklist hub.HubCommandKey = "SUPREMACY:QUEUING_ASSET_CHECKLIST"
-
-func (sc *SupremacyControllerWS) SupremacyAssetQueuingChecklistHandler(ctx context.Context, hubc *hub.Client, payload []byte, reply hub.ReplyFunc) error {
-	req := &SupremacyAssetQueuingChecklistRequest{}
-	err := json.Unmarshal(payload, req)
-	if err != nil {
-		return terror.Error(err, "Invalid request received")
-	}
-
-	userID := passport.UserID(uuid.FromStringOrNil(hubc.Identifier()))
-	if userID.IsNil() {
-		return terror.Error(terror.ErrForbidden)
-	}
-
-	// err = db.AssetFreeUpCheck(ctx, sc.Conn, req.Payload.QueuedHashes, userID)
-	// if err != nil {
-	// 	return terror.Error(err)
-	// }
-
-	return nil
-}
-
-// 	rootHub.SecureCommand(HubKeySupremacyAssetFreeze, AssetController.RegisterHandler)
-const HubKeySupremacyWarMachineQueuePosition hub.HubCommandKey = "SUPREMACY:WAR:MACHINE:QUEUE:POSITION"
-
-type SupremacyWarMachineQueuePositionRequest struct {
-	*hub.HubCommandRequest
-	Payload struct {
-		UserWarMachineQueuePosition []*UserWarMachineQueuePosition `json:"userWarMachineQueuePosition"`
-	} `json:"payload"`
-}
-type UserWarMachineQueuePosition struct {
-	UserID                   passport.UserID            `json:"userID"`
-	WarMachineQueuePositions []*WarMachineQueuePosition `json:"warMachineQueuePositions"`
-}
-
-type WarMachineQueuePosition struct {
-	WarMachineMetadata *passport.WarMachineMetadata `json:"warMachineMetadata"`
-	Position           int                          `json:"position"`
-}
-
-// SupremacyWarMachineQueuePositionHandler broadcast the updated battle queue position detail
-func (sc *SupremacyControllerWS) SupremacyWarMachineQueuePositionHandler(ctx context.Context, hubc *hub.Client, payload []byte, reply hub.ReplyFunc) error {
-	req := &SupremacyWarMachineQueuePositionRequest{}
-	err := json.Unmarshal(payload, req)
-	if err != nil {
-		return terror.Error(err, "Invalid request received")
-	}
-
-	// broadcast war machine position to all user client
-	for _, uwm := range req.Payload.UserWarMachineQueuePosition {
-		go sc.API.MessageBus.Send(ctx, messagebus.BusKey(fmt.Sprintf("%s:%s", HubKeyUserWarMachineQueuePositionSubscribe, uwm.UserID)), uwm.WarMachineQueuePositions)
-	}
-
-	return nil
-}
-
-const HubKeySupremacyReleaseTransactions = hub.HubCommandKey("SUPREMACY:RELEASE_TRANSACTIONS")
-
-type SupremacyReleaseTransactionsRequest struct {
-	*hub.HubCommandRequest
-	Payload struct {
-		TxIDs []string `json:"txIDs"`
-	} `json:"payload"`
-}
-
-func (sc *SupremacyControllerWS) SupremacyReleaseTransactionsHandler(ctx context.Context, hubc *hub.Client, payload []byte, reply hub.ReplyFunc) error {
-	req := &SupremacyReleaseTransactionsRequest{}
-	err := json.Unmarshal(payload, req)
-	if err != nil {
-		return terror.Error(err, "Invalid request received")
-	}
-
-	sc.Txs.TxMx.Lock()
-	defer sc.Txs.TxMx.Unlock()
-	for _, txID := range req.Payload.TxIDs {
-		for _, tx := range sc.Txs.Txes {
-			if txID != tx.ID {
-				continue
-			}
-			nfb, ntb, _, err := sc.API.userCacheMap.Process(tx)
-			if err != nil {
-				sc.API.Log.Err(err).Msg("failed to process user sups fund")
-				continue
-			}
-
-			if !tx.From.IsSystemUser() {
-				go sc.API.MessageBus.Send(ctx, messagebus.BusKey(fmt.Sprintf("%s:%s", HubKeyUserSupsSubscribe, tx.From)), nfb.String())
-			}
-
-			if !tx.To.IsSystemUser() {
-				go sc.API.MessageBus.Send(ctx, messagebus.BusKey(fmt.Sprintf("%s:%s", HubKeyUserSupsSubscribe, tx.To)), ntb.String())
-			}
-		}
-	}
-
-	sc.Txs.Txes = []*passport.NewTransaction{}
-
-	return nil
-}
-
-// 	api.SupremacyCommand(HubKeySupremacyGetSpoilOfWar, supremacyHub.SupremacyGetSpoilOfWarHandler)
-const HubKeySupremacyGetSpoilOfWar = hub.HubCommandKey("SUPREMACY:SUPS_POOL_AMOUNT")
-
-func (sc *SupremacyControllerWS) SupremacyGetSpoilOfWarHandler(ctx context.Context, hubc *hub.Client, payload []byte, reply hub.ReplyFunc) error {
-	req := &hub.HubCommandRequest{}
-	err := json.Unmarshal(payload, req)
-	if err != nil {
-		return terror.Error(err, "Invalid request received")
-	}
-
-	// get current sup pool user sups
-	supsPoolUser, err := sc.API.userCacheMap.Get(passport.SupremacySupPoolUserID.String())
-	if err != nil {
-		return terror.Error(err)
-	}
-
-	battleUser, err := sc.API.userCacheMap.Get(passport.SupremacyBattleUserID.String())
-	if err != nil {
-		return terror.Error(err)
-	}
-
-	result := big.NewInt(0)
-	result.Add(result, &supsPoolUser)
-	result.Add(result, &battleUser)
-
-	reply(result.String())
-	return nil
-}
-
-type SupremacyTopSupsContributorRequest struct {
-	*hub.HubCommandRequest
-	Payload struct {
-		StartTime time.Time `json:"startTime"`
-		EndTime   time.Time `json:"endTime"`
-	} `json:"payload"`
-}
-
-type SupremacyTopSupsContributorResponse struct {
-	TopSupsContributors       []*passport.User    `json:"topSupsContributors"`
-	TopSupsContributeFactions []*passport.Faction `json:"topSupsContributeFactions"`
-}
-
-const HubKeySupremacyTopSupsContruteUser = hub.HubCommandKey("SUPREMACY:TOP_SUPS_CONTRIBUTORS")
-
-func (sc *SupremacyControllerWS) SupremacyTopSupsContributeUser(ctx context.Context, hubc *hub.Client, payload []byte, reply hub.ReplyFunc) error {
-	req := &SupremacyTopSupsContributorRequest{}
-	err := json.Unmarshal(payload, req)
-	if err != nil {
-		return terror.Error(err, "Invalid request received")
-	}
-
-	// get top contribute users
-	topSupsContributors, err := db.BattleArenaSupsTopContributors(ctx, sc.Conn, req.Payload.StartTime, req.Payload.EndTime)
-	if err != nil && !errors.Is(err, pgx.ErrNoRows) {
-		return terror.Error(err)
-	}
-
-	// get top contribute faction
-	topSupsContributeFactions, err := db.BattleArenaSupsTopContributeFaction(ctx, sc.Conn, req.Payload.StartTime, req.Payload.EndTime)
-	if err != nil && !errors.Is(err, pgx.ErrNoRows) {
-		return terror.Error(err)
-	}
-
-	reply(&SupremacyTopSupsContributorResponse{
-		TopSupsContributors:       topSupsContributors,
-		TopSupsContributeFactions: topSupsContributeFactions,
-	})
-
-	return nil
-}
-
-type SupremacyUserGetRequest struct {
-	*hub.HubCommandRequest
-	Payload struct {
-		UserIDs []passport.UserID `json:"userIDs"`
-	} `json:"payload"`
-}
-
-const HubKeySupremacyUsersGet = hub.HubCommandKey("SUPREMACY:GET_USERS")
-
-func (sc *SupremacyControllerWS) SupremacyUsersGet(ctx context.Context, hubc *hub.Client, payload []byte, reply hub.ReplyFunc) error {
-	req := &SupremacyUserGetRequest{}
-	err := json.Unmarshal(payload, req)
-	if err != nil {
-		return terror.Error(err, "Invalid request received")
-	}
-
-	users, err := db.UserGetByIDs(ctx, sc.Conn, req.Payload.UserIDs)
-	if err != nil {
-		return terror.Error(err)
-	}
-
-	reply(users)
-	return nil
-}
-
-type SupremacyUserSupsMultiplierSendRequest struct {
-	*hub.HubCommandRequest
-	Payload struct {
-		UserSupsMultiplierSends []*UserSupsMultiplierSend `json:"userSupsMultiplierSends"`
-	} `json:"payload"`
-}
-
-type UserSupsMultiplierSend struct {
-	ToUserID        passport.UserID   `json:"toUserID"`
-	ToUserSessionID *hub.SessionID    `json:"toUserSessionID,omitempty"`
-	SupsMultipliers []*SupsMultiplier `json:"supsMultiplier"`
-}
-
-type SupsMultiplier struct {
-	Key       string    `json:"key"`
-	Value     int       `json:"value"`
-	ExpiredAt time.Time `json:"expiredAt"`
-}
-
-const HubKeySupremacyUserSupsMultiplierSend = hub.HubCommandKey("SUPREMACY:USER_SUPS_MULTIPLIER_SEND")
-
-func (sc *SupremacyControllerWS) SupremacyUserSupsMultiplierSendHandler(ctx context.Context, wsc *hub.Client, payload []byte, reply hub.ReplyFunc) error {
-	req := &SupremacyUserSupsMultiplierSendRequest{}
-	err := json.Unmarshal(payload, req)
-	if err != nil {
-		return terror.Error(err, "Invalid request received")
-	}
-
-	for _, usm := range req.Payload.UserSupsMultiplierSends {
-		// broadcast to specific hub client if session id is provided
-		if usm.ToUserSessionID != nil && *usm.ToUserSessionID != "" {
-			go sc.API.MessageBus.Send(ctx, messagebus.BusKey(fmt.Sprintf("%s:%s", HubKeyUserSupsMultiplierSubscribe, usm.ToUserID)), usm.SupsMultipliers, messagebus.BusSendFilterOption{
-				SessionID: *usm.ToUserSessionID,
-			})
-			continue
-		}
-
-		// otherwise, broadcast to the target user
-		go sc.API.MessageBus.Send(ctx, messagebus.BusKey(fmt.Sprintf("%s:%s", HubKeyUserSupsMultiplierSubscribe, usm.ToUserID)), usm.SupsMultipliers)
-	}
-
-	reply(true)
-	return nil
-}
-
-type SupremacyFactionStatSendRequest struct {
-	*hub.HubCommandRequest
-	Payload struct {
-		FactionStatSends []*FactionStatSend `json:"factionStatSends"`
-	} `json:"payload"`
-}
-
-type FactionStatSend struct {
-	FactionStat     *passport.FactionStat `json:"factionStat"`
-	ToUserID        *passport.UserID      `json:"toUserID,omitempty"`
-	ToUserSessionID *hub.SessionID        `json:"toUserSessionID,omitempty"`
-}
-
-const HubKeySupremacyFactionStatSend = hub.HubCommandKey("SUPREMACY:FACTION_STAT_SEND")
-
-func (sc *SupremacyControllerWS) SupremacyFactionStatSend(ctx context.Context, wsc *hub.Client, payload []byte, reply hub.ReplyFunc) error {
-	req := &SupremacyFactionStatSendRequest{}
-	err := json.Unmarshal(payload, req)
-	if err != nil {
-		return terror.Error(err, "Invalid request received")
-	}
-
-	for _, factionStatSend := range req.Payload.FactionStatSends {
-		// get recruit number
-		recruitNumber, err := db.FactionGetRecruitNumber(ctx, sc.Conn, factionStatSend.FactionStat.ID)
-		if err != nil {
-			sc.Log.Err(err).Msgf("Failed to get recruit number from faction %s", factionStatSend.FactionStat.ID)
-			continue
-		}
-		factionStatSend.FactionStat.RecruitNumber = recruitNumber
-
-		// get velocity number
-		// TODO: figure out what velocity is
-		factionStatSend.FactionStat.Velocity = 0
-
-		// get mvp
-		mvp, err := db.FactionMvpGet(ctx, sc.Conn, factionStatSend.FactionStat.ID)
-		if err != nil && !errors.Is(err, pgx.ErrNoRows) {
-			sc.Log.Err(err).Msgf("failed to get mvp from faction %s", factionStatSend.FactionStat.ID)
-			continue
-		}
-		factionStatSend.FactionStat.MVP = mvp
-
-		supsVoted, err := db.FactionSupsVotedGet(ctx, sc.Conn, factionStatSend.FactionStat.ID)
-		if err != nil {
-			sc.Log.Err(err).Msgf("failed to get sups voted from faction %s", factionStatSend.FactionStat.ID)
-			continue
-		}
-
-		factionStatSend.FactionStat.SupsVoted = supsVoted.String()
-
-		if factionStatSend.ToUserID == nil && factionStatSend.ToUserSessionID == nil {
-			// broadcast to all faction stat subscribers
-			go sc.API.MessageBus.Send(ctx, messagebus.BusKey(fmt.Sprintf("%s:%s", HubKeyFactionStatUpdatedSubscribe, factionStatSend.FactionStat.ID)), factionStatSend.FactionStat)
-			continue
-		}
-
-		// broadcast to specific subscribers
-		filterOption := messagebus.BusSendFilterOption{}
-		if factionStatSend.ToUserID != nil {
-			filterOption.Ident = factionStatSend.ToUserID.String()
-		}
-		if factionStatSend.ToUserSessionID != nil {
-			filterOption.SessionID = *factionStatSend.ToUserSessionID
-		}
-
-		// broadcast to the target user
-		go sc.API.MessageBus.Send(ctx, messagebus.BusKey(fmt.Sprintf("%s:%s", HubKeyFactionStatUpdatedSubscribe, factionStatSend.FactionStat.ID)), factionStatSend.FactionStat, filterOption)
-	}
-
-	return nil
-}
-
-type SupremacyUserStatSendRequest struct {
-	*hub.HubCommandRequest
-	Payload struct {
-		UserStatSends []*UserStatSend `json:"userStatSends"`
-	} `json:"payload"`
-}
-
-type UserStatSend struct {
-	ToUserSessionID *hub.SessionID     `json:"toUserSessionID,omitempty"`
-	Stat            *passport.UserStat `json:"stat"`
-}
-
-const HubKeySupremacyUserStatSend = hub.HubCommandKey("SUPREMACY:USER_STAT_SEND")
-
-func (sc *SupremacyControllerWS) SupremacyUserStatSend(ctx context.Context, wsc *hub.Client, payload []byte, reply hub.ReplyFunc) error {
-	req := &SupremacyUserStatSendRequest{}
-	err := json.Unmarshal(payload, req)
-	if err != nil {
-		return terror.Error(err, "Invalid request received")
-	}
-
-	for _, userStatSend := range req.Payload.UserStatSends {
-
-		if userStatSend.ToUserSessionID == nil {
-			// broadcast to all faction stat subscribers
-			go sc.API.MessageBus.Send(ctx, messagebus.BusKey(fmt.Sprintf("%s:%s", HubKeyUserStatSubscribe, userStatSend.Stat.ID)), userStatSend.Stat)
-			continue
-		}
-
-		// broadcast to specific subscribers
-		filterOption := messagebus.BusSendFilterOption{}
-		if userStatSend.ToUserSessionID != nil {
-			filterOption.SessionID = *userStatSend.ToUserSessionID
-		}
-
-		go sc.API.MessageBus.Send(ctx, messagebus.BusKey(fmt.Sprintf("%s:%s", HubKeyUserStatSubscribe, userStatSend.Stat.ID)), userStatSend.Stat, filterOption)
-	}
-
-	return nil
-}
-
-type SupremacyDefaultWarMachinesRequest struct {
-	*hub.HubCommandRequest
-	Payload struct {
-		FactionID passport.FactionID `json:"factionID"`
-		Amount    int                `json:"amount"`
-	} `json:"payload"`
-}
-
-const HubKeySupremacyDefaultWarMachines = hub.HubCommandKey("SUPREMACY:GET_DEFAULT_WAR_MACHINES")
-
-func (sc *SupremacyControllerWS) SupremacyDefaultWarMachinesHandler(ctx context.Context, hubc *hub.Client, payload []byte, reply hub.ReplyFunc) error {
-	req := &SupremacyDefaultWarMachinesRequest{}
-	err := json.Unmarshal(payload, req)
-	if err != nil {
-		return terror.Error(err, "Invalid request received")
-	}
-
-	var warMachines []*passport.WarMachineMetadata
-	// check user own this asset, and it has not joined the queue yet
-	switch req.Payload.FactionID {
-	case passport.RedMountainFactionID:
-		faction, err := db.FactionGet(ctx, sc.Conn, passport.RedMountainFactionID)
-		if err != nil {
-			return terror.Error(err)
-		}
-		warMachinesMetaData, err := db.DefaultWarMachineGet(ctx, sc.Conn, passport.SupremacyRedMountainUserID, req.Payload.Amount)
-		if err != nil {
-			return terror.Error(err)
-		}
-		for _, wmmd := range warMachinesMetaData {
-			warMachineMetadata := &passport.WarMachineMetadata{}
-			// parse metadata
-			passport.ParseWarMachineMetadata(wmmd, warMachineMetadata)
-			warMachineMetadata.OwnedByID = passport.SupremacyRedMountainUserID
-			warMachineMetadata.FactionID = passport.RedMountainFactionID
-			warMachineMetadata.Faction = faction
-
-			// TODO: commented out by vinnie, see other todos
-			// parse war machine abilities
-			//if len(warMachineMetadata.Abilities) > 0 {
-			//for _, abilityMetadata := range warMachineMetadata.Abilities {
-			//	err := db.AbilityAssetGet(ctx, sc.Conn, abilityMetadata)
-			//	if err != nil {
-			//		return terror.Error(err)
-			//	}
-			//
-			//	supsCost, err := db.WarMachineAbilityCostGet(ctx, sc.Conn, warMachineMetadata.Hash, abilityMetadata.TokenID)
-			//	if err != nil {
-			//		return terror.Error(err)
-			//	}
-			//
-			//	abilityMetadata.SupsCost = supsCost
-			//}
-			//}
-
-			warMachines = append(warMachines, warMachineMetadata)
-		}
-	case passport.BostonCyberneticsFactionID:
-		faction, err := db.FactionGet(ctx, sc.Conn, passport.BostonCyberneticsFactionID)
-		if err != nil {
-			return terror.Error(err)
-		}
-		warMachinesMetaData, err := db.DefaultWarMachineGet(ctx, sc.Conn, passport.SupremacyBostonCyberneticsUserID, req.Payload.Amount)
-		if err != nil {
-			return terror.Error(err)
-		}
-		for _, wmmd := range warMachinesMetaData {
-			warMachineMetadata := &passport.WarMachineMetadata{}
-			// parse metadata
-			passport.ParseWarMachineMetadata(wmmd, warMachineMetadata)
-			warMachineMetadata.OwnedByID = passport.SupremacyBostonCyberneticsUserID
-			warMachineMetadata.FactionID = passport.BostonCyberneticsFactionID
-			warMachineMetadata.Faction = faction
-
-			// TODO: ocmmented out by vinnie 25/02/22 not in yet
-
-			// parse war machine abilities
-			//if len(warMachineMetadata.Abilities) > 0 {
-			//for _, abilityMetadata := range warMachineMetadata.Abilities {
-			//	err := db.AbilityAssetGet(ctx, sc.Conn, abilityMetadata)
-			//	if err != nil {
-			//		return terror.Error(err)
-			//	}
-			//
-			//	supsCost, err := db.WarMachineAbilityCostGet(ctx, sc.Conn, warMachineMetadata.Hash, abilityMetadata.TokenID)
-			//	if err != nil {
-			//		return terror.Error(err)
-			//	}
-			//
-			//	abilityMetadata.SupsCost = supsCost
-			//}
-			//}
-
-			warMachines = append(warMachines, warMachineMetadata)
-		}
-	case passport.ZaibatsuFactionID:
-		faction, err := db.FactionGet(ctx, sc.Conn, passport.ZaibatsuFactionID)
-		if err != nil {
-			return terror.Error(err)
-		}
-		warMachinesMetaData, err := db.DefaultWarMachineGet(ctx, sc.Conn, passport.SupremacyZaibatsuUserID, req.Payload.Amount)
-		if err != nil {
-			return terror.Error(err)
-		}
-		for _, wmmd := range warMachinesMetaData {
-			warMachineMetadata := &passport.WarMachineMetadata{}
-			// parse metadata
-			passport.ParseWarMachineMetadata(wmmd, warMachineMetadata)
-			warMachineMetadata.OwnedByID = passport.SupremacyZaibatsuUserID
-			warMachineMetadata.FactionID = passport.ZaibatsuFactionID
-			warMachineMetadata.Faction = faction
-
-			// TODO: commented out by vinnie 25/05/2022 mechs dont have addable abilities yet
-
-			// parse war machine abilities
-			//if len(warMachineMetadata.Abilities) > 0 {
-			//for _, abilityMetadata := range warMachineMetadata.Abilities {
-			//	err := db.AbilityAssetGet(ctx, sc.Conn, abilityMetadata)
-			//	if err != nil {
-			//		return terror.Error(err)
-			//	}
-			//
-			//	supsCost, err := db.WarMachineAbilityCostGet(ctx, sc.Conn, warMachineMetadata.Hash, abilityMetadata.TokenID)
-			//	if err != nil {
-			//		return terror.Error(err)
-			//	}
-			//
-			//	abilityMetadata.SupsCost = supsCost
-			//}
-			//}
-			warMachines = append(warMachines, warMachineMetadata)
-		}
-	}
-
-	reply(warMachines)
-	return nil
-}
-
-const HubKeySupremacyWarMachineQueueContractUpdate = hub.HubCommandKey("SUPREMACY:WAR_MACHINE_QUEUE_CONTRACT_UPDATE")
-
-type SupremacyWarMachineQueueContractUpdateRequest struct {
-	*hub.HubCommandRequest
-	Payload struct {
-		FactionWarMachineQueues []*FactionWarMachineQueue `json:"factionWarMachineQueues"`
-	} `json:"payload"`
-}
-
-type FactionWarMachineQueue struct {
-	FactionID  passport.FactionID `json:"factionID"`
-	QueueTotal int                `json:"queueTotal"`
-}
-
-func (sc *SupremacyControllerWS) SupremacyWarMachineQueueContractUpdateHandler(ctx context.Context, hubc *hub.Client, payload []byte, reply hub.ReplyFunc) error {
-	req := &SupremacyWarMachineQueueContractUpdateRequest{}
-	err := json.Unmarshal(payload, req)
-	if err != nil {
-		return terror.Error(err, "Invalid request received")
-	}
-
-	for _, fwq := range req.Payload.FactionWarMachineQueues {
-		go sc.API.recalculateContractReward(ctx, fwq.FactionID, fwq.QueueTotal)
-	}
-
-	return nil
-}
-
-const HubKeySupremacyPayAssetInsurance = hub.HubCommandKey("SUPREMACY:PAY_ASSET_INSURANCE")
-
-type SupremacyPayAssetInsuranceRequest struct {
-	*hub.HubCommandRequest
-	Payload struct {
-		UserID               passport.UserID               `json:"userID"`
-		FactionID            passport.FactionID            `json:"factionID"`
-		Amount               passport.BigInt               `json:"amount"`
-		TransactionReference passport.TransactionReference `json:"transactionReference"`
-	} `json:"payload"`
-}
-
-func (sc *SupremacyControllerWS) SupremacyPayAssetInsuranceHandler(ctx context.Context, hubc *hub.Client, payload []byte, reply hub.ReplyFunc) error {
-	req := &SupremacyPayAssetInsuranceRequest{}
-	err := json.Unmarshal(payload, req)
-	if err != nil {
-		return terror.Error(err, "Invalid request received")
-	}
-
-	if req.Payload.Amount.Cmp(big.NewInt(0)) < 0 {
-		return terror.Error(terror.ErrInvalidInput, "Sups amount can not be negative")
-	}
-
-	// resultChan := make(chan *passport.TransactionResult)
-
-	tx := &passport.NewTransaction{
-		// ResultChan:           resultChan,
-		NotSafe: true,
-		From:                 req.Payload.UserID,
-		TransactionReference: req.Payload.TransactionReference,
-		Amount:               req.Payload.Amount.Int,
-		GroupID:              passport.TransactionGroupAssetManagement,
-	}
-
-	// TODO: validate the insurance is 10% of current reward price
-
-	switch req.Payload.FactionID {
-	case passport.RedMountainFactionID:
-		tx.To = passport.SupremacyRedMountainUserID
-	case passport.BostonCyberneticsFactionID:
-		tx.To = passport.SupremacyBostonCyberneticsUserID
-	case passport.ZaibatsuFactionID:
-		tx.To = passport.SupremacyZaibatsuUserID
-	default:
-		return terror.Error(terror.ErrInvalidInput, "Provided faction does not exist")
-	}
-
-	nfb, ntb, _, err := sc.API.userCacheMap.Process(tx)
-	if err != nil {
-		return terror.Error(err, "failed to process user fund")
-	}
-
-	if !tx.From.IsSystemUser() {
-		go sc.API.MessageBus.Send(ctx, messagebus.BusKey(fmt.Sprintf("%s:%s", HubKeyUserSupsSubscribe, tx.From)), nfb.String())
-	}
-
-	if !tx.To.IsSystemUser() {
-		go sc.API.MessageBus.Send(ctx, messagebus.BusKey(fmt.Sprintf("%s:%s", HubKeyUserSupsSubscribe, tx.To)), ntb.String())
-	}
-
-	reply(true)
-	return nil
-}
-
-type SupremacyAssetQueuingCheckRequest struct {
-	*hub.HubCommandRequest
-	Payload struct {
-		QueuedHashes []string `json:"queuedHashes"`
-	} `json:"payload"`
-}
-
-const HubKeySupremacyAssetQueuingCheck = hub.HubCommandKey("SUPREMACY:QUEUING_ASSET_CHECKLIST")
-
-func (sc *SupremacyControllerWS) SupremacyAssetQueuingCheckHandler(ctx context.Context, hubc *hub.Client, payload []byte, reply hub.ReplyFunc) error {
-	req := &SupremacyAssetQueuingCheckRequest{}
-	err := json.Unmarshal(payload, req)
-	if err != nil {
-		return terror.Error(err, "Invalid request received")
-	}
-
-	userID := passport.UserID(uuid.FromStringOrNil(hubc.Identifier()))
-	if userID.IsNil() {
-		return terror.Error(terror.ErrForbidden)
-	}
-
-	if len(req.Payload.QueuedHashes) == 0 {
-		return nil
-	}
-
-	releasedHashes, err := db.AssetFreeUpCheck(ctx, sc.Conn, req.Payload.QueuedHashes, userID)
-	if err != nil {
-		return terror.Error(err)
-	}
-
-	_, assets, err := db.AssetList(
-		ctx, sc.Conn,
-		"", false, releasedHashes, nil, nil, 0, len(releasedHashes), "", "",
-	)
-	if err != nil {
-		return terror.Error(err)
-	}
-
-	for _, asset := range assets {
-		go sc.API.MessageBus.Send(ctx, messagebus.BusKey(fmt.Sprintf("%s:%v", HubKeyAssetSubscribe, asset.Hash)), asset)
-	}
-
-	return nil
-}
-
-const HubKeySupremacyRedeemFactionContractReward = hub.HubCommandKey("SUPREMACY:REDEEM_FACTION_CONTRACT_REWARD")
-
-type SupremacyRedeemFactionContractRewardRequest struct {
-	*hub.HubCommandRequest
-	Payload struct {
-		UserID               passport.UserID               `json:"userID"`
-		FactionID            passport.FactionID            `json:"factionID"`
-		Amount               passport.BigInt               `json:"amount"`
-		TransactionReference passport.TransactionReference `json:"transactionReference"`
-	} `json:"payload"`
-}
-
-func (sc *SupremacyControllerWS) SupremacyRedeemFactionContractRewardHandler(ctx context.Context, hubc *hub.Client, payload []byte, reply hub.ReplyFunc) error {
-	req := &SupremacyPayAssetInsuranceRequest{}
-	err := json.Unmarshal(payload, req)
-	if err != nil {
-		return terror.Error(err, "Invalid request received")
-	}
-
-	if req.Payload.Amount.Cmp(big.NewInt(0)) <= 0 {
-		return terror.Error(terror.ErrInvalidInput, "Sups amount can not be negative")
-	}
-
-	tx := &passport.NewTransaction{
-		NotSafe: true,
-		To:                   req.Payload.UserID,
-		TransactionReference: req.Payload.TransactionReference,
-		Amount:               req.Payload.Amount.Int,
-		GroupID:              passport.TransactionGroupAssetManagement,
-	}
-
-	switch req.Payload.FactionID {
-	case passport.RedMountainFactionID:
-		tx.From = passport.SupremacyRedMountainUserID
-	case passport.BostonCyberneticsFactionID:
-		tx.From = passport.SupremacyBostonCyberneticsUserID
-	case passport.ZaibatsuFactionID:
-		tx.From = passport.SupremacyZaibatsuUserID
-	default:
-		return terror.Error(terror.ErrInvalidInput, "Provided faction does not exist")
-	}
-
-	// process user cache map
-	nfb, ntb, _, err := sc.API.userCacheMap.Process(tx)
-	if err != nil {
-		return terror.Error(err, "failed to process fund")
-	}
-
-	if !tx.From.IsSystemUser() {
-		go sc.API.MessageBus.Send(ctx, messagebus.BusKey(fmt.Sprintf("%s:%s", HubKeyUserSupsSubscribe, tx.From)), nfb.String())
-	}
-
-	if !tx.To.IsSystemUser() {
-		go sc.API.MessageBus.Send(ctx, messagebus.BusKey(fmt.Sprintf("%s:%s", HubKeyUserSupsSubscribe, tx.To)), ntb.String())
-	}
-
-	reply(true)
-	return nil
-=======
-	return supremacyHub
->>>>>>> 9ee559e9
 }