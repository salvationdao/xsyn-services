--- conflicted
+++ resolved
@@ -1451,35 +1451,6 @@
 
 }
 
-<<<<<<< HEAD
-func (cc *ChainClients) CheckNativeEthTx(w http.ResponseWriter, r *http.Request) (int, error) {
-	//// Get token id
-	//txID := chi.URLParam(r, "tx_id")
-	//if txID == "" {
-	//	return http.StatusBadRequest, terror.Error(fmt.Errorf("missing tx id"), "Missing Tx.")
-	//}
-	//
-	//if cc.EthClient == nil {
-	//	return http.StatusInternalServerError, terror.Error(fmt.Errorf("eth client is nil"), "Issue accessing ETH node, please try again or contact support.")
-	//}
-	//
-	//record, _, err := bridge.GetTransfer(r.Context(), cc.EthClient, cc.Params.ETHChainID, common.HexToHash(txID))
-	//if err != nil {
-	//	return http.StatusInternalServerError, terror.Error(err, fmt.Sprintf("Issue finding transaction: %s on chain: %d", txID, cc.Params.ETHChainID))
-	//}
-	//
-	//cc.API.Log.Info().
-	//	Str("Symbol", record.Symbol).
-	//	Str("Amount", decimal.NewFromBigInt(record.Amount, 0).Div(decimal.New(1, int32(record.Decimals))).String()).
-	//	Str("TxID", record.TxID.String()).
-	//	Str("From", record.From.String()).
-	//	Str("To", record.To.String()).
-	//	Msg("running eth tx checker")
-	//fn := cc.handleTransfer(r.Context())
-	//fn(record)
-
-	return http.StatusOK, nil
-=======
 type MoralisTransfer struct {
 	Hash                     string        `json:"hash"`
 	Nonce                    string        `json:"nonce"`
@@ -1574,7 +1545,6 @@
 
 	return http.StatusOK, nil
 
->>>>>>> a1c45e7c
 }
 
 func (cc *ChainClients) CheckEthTx(w http.ResponseWriter, r *http.Request) (int, error) {
