--- conflicted
+++ resolved
@@ -7,36 +7,22 @@
 	"sync"
 	"time"
 
-	"github.com/davecgh/go-spew/spew"
 	"github.com/gofrs/uuid"
 	"github.com/ninja-software/terror/v2"
 	"github.com/rs/zerolog"
-	"go.uber.org/atomic"
 )
 
 type TransactionCache struct {
 	sync.RWMutex
 	conn         *sql.DB
-	locked       atomic.Bool
 	log          *zerolog.Logger
 	transactions []*passport.NewTransaction
-}
-
-func (tc *TransactionCache) Lock() {
-	tc.locked.Store(true)
-	tc.RWMutex.Lock()
-}
-
-func (tc *TransactionCache) Unlock() {
-	tc.locked.Store(false)
-	tc.RWMutex.Unlock()
 }
 
 func NewTransactionCache(conn *sql.DB, log *zerolog.Logger) *TransactionCache {
 	tc := &TransactionCache{
 		sync.RWMutex{},
 		conn,
-		*atomic.NewBool(false),
 		log,
 		[]*passport.NewTransaction{},
 	}
@@ -46,9 +32,7 @@
 	go func() {
 		for {
 			<-ticker.C
-			if !tc.locked.Load() {
-				tc.commit()
-			}
+			tc.commit()
 		}
 	}()
 
@@ -65,11 +49,11 @@
 		err := CreateTransactionEntry(
 			tc.conn,
 			tx,
+			tx.TransactionReference,
 		)
 		if err != nil {
-			tc.log.Err(err).Str("tx_ref", string(tx.TransactionReference)).Msg("create tx")
+			tc.log.Err(err)
 			if !tx.Safe {
-				spew.Dump(ctrans)
 				tc.Lock() //grind to a halt if transactions fail to save to database
 			}
 			return
@@ -85,23 +69,23 @@
 	t.CreatedAt = time.Now()
 	t.Processed = true
 	tc.Lock()
+	defer func() {
+		tc.Unlock()
+		if t.Safe {
+			tc.commit()
+		}
+	}()
 	tc.transactions = append(tc.transactions, t)
-<<<<<<< HEAD
-	tc.Unlock()
-	if t.Safe {
-		tc.commit()
-	}
-=======
->>>>>>> c1a837b9
+
 	return t.ID
 }
 
 // CreateTransactionEntry adds an entry to the transaction entry table
-func CreateTransactionEntry(conn *sql.DB, nt *passport.NewTransaction) error {
+func CreateTransactionEntry(conn *sql.DB, nt *passport.NewTransaction, txRef passport.TransactionReference) error {
 	q := `INSERT INTO transactions(id ,description, transaction_reference, amount, credit, debit, created_at)
 				VALUES($1, $2, $3, $4, $5, $6, $7);`
 
-	_, err := conn.Exec(q, nt.ID, nt.Description, nt.TransactionReference, nt.Amount.String(), nt.To, nt.From, nt.CreatedAt)
+	_, err := conn.Exec(q, nt.ID, nt.Description, txRef, nt.Amount.String(), nt.To, nt.From, nt.CreatedAt)
 	if err != nil {
 		return terror.Error(err)
 	}
