--- conflicted
+++ resolved
@@ -273,10 +273,6 @@
 	return asset, nil
 }
 
-<<<<<<< HEAD
-// AssetGetFromMintContractAndID returns asset by given ID and contract
-func AssetGetFromMintContractAndID(ctx context.Context, conn Conn, mintContractAddress string, externalTokenID uint64) (*passport.XsynMetadata, error) {
-=======
 // AssetGet returns a asset by given ID
 func AssetDurabilityGet(ctx context.Context, conn Conn, userID passport.UserID, hash string) (int64, error) {
 	durability := int64(0)
@@ -295,9 +291,8 @@
 	return durability, nil
 }
 
-// AssetGetFromContractAndID returns asset by given ID and contract
-func AssetGetFromContractAndID(ctx context.Context, conn Conn, mintContractAddress string, externalTokenID uint64) (*passport.XsynMetadata, error) {
->>>>>>> 7ecfc942
+// AssetGetFromMintContractAndID returns asset by given ID and contract
+func AssetGetFromMintContractAndID(ctx context.Context, conn Conn, mintContractAddress string, externalTokenID uint64) (*passport.XsynMetadata, error) {
 	asset := &passport.XsynMetadata{}
 	count := 0
 
