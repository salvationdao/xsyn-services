package db

import (
	"context"
	"fmt"
	"passport"
	"passport/helpers"

	"github.com/georgysavva/scany/pgxscan"
	"github.com/ninja-software/terror/v2"
)

// CollectionInsert inserts a new collection
func CollectionInsert(ctx context.Context, conn Conn, collection *passport.Collection) error {
	q := `INSERT INTO collections (name, mint_contract, stake_contract) VALUES($1, $2, $3)`
	_, err := conn.Exec(ctx, q, collection.Name, collection.MintContract, collection.StakeContract)
	if err != nil {
		return terror.Error(err)
	}

	return nil
}

// XsynMetadataInsert inserts a new item metadata
func XsynMetadataInsert(ctx context.Context, conn Conn, item *passport.XsynMetadata, externalUrl string) error {
	// generate token id
	q := `SELECT count(*) from xsyn_metadata WHERE collection_id = $1`
	err := pgxscan.Get(ctx, conn, &item.ExternalTokenID, q, item.CollectionID)
	if err != nil {
		return terror.Error(err)
	}

	// generate hash
	// TODO: get this to handle uint64
	item.Hash, err = helpers.GenerateMetadataHashID(item.CollectionID.String(), int(item.ExternalTokenID), false)
	if err != nil {
		return terror.Error(err)
	}

	q = `	INSERT INTO xsyn_metadata (hash, external_token_id, name, collection_id, game_object, description, image, animation_url, attributes, additional_metadata, external_url)
			VALUES($1, $2, $3, $4, $5, $6, $7, $8, $9, $10, $11)
			RETURNING hash, external_token_id, name, collection_id, game_object, description, image, animation_url,  attributes, additional_metadata, external_url`

	err = pgxscan.Get(ctx, conn, item, q,
		item.Hash,
		item.ExternalTokenID,
		item.Name,
		item.CollectionID,
		item.GameObject,
		item.Description,
		item.Image,
		item.AnimationURL,
		item.Attributes,
		item.AdditionalMetadata,
		fmt.Sprintf("%s/asset/%s", externalUrl, item.Hash))
	if err != nil {
		return terror.Error(err)
	}
	return nil
}

// XsynMetadataAssignUser assign a nft metadata to a user
func XsynMetadataAssignUser(ctx context.Context, conn Conn, metadataHash string, userID passport.UserID, collectionID passport.CollectionID, externalTokenID uint64) error {
	q := `
		INSERT INTO 
			xsyn_assets (metadata_hash, user_id, collection_id, external_token_id)
		VALUES
			($1, $2, $3, $4);
	`

	_, err := conn.Exec(ctx, q, metadataHash, userID, collectionID, externalTokenID)
	if err != nil {
		return terror.Error(err)
	}
	return nil
}

// XsynMetadataAvailableGet return a available nft for joining the battle queue
func XsynMetadataAvailableGet(ctx context.Context, conn Conn, userID passport.UserID, hash string) (*passport.XsynMetadata, error) {
	nft := &passport.XsynMetadata{}
	q := `
		SELECT
			xnm.hash, xnm.minted, row_to_json(c) as collection, xnm.durability, xnm.name, xnm.description, xnm.external_url, xnm.image, xnm.attributes, xa.minting_signature
		FROM 
			xsyn_metadata xnm
		INNER JOIN
			xsyn_assets xa ON xa.metadata_hash = xnm.hash AND xa.user_id = $1 AND xa.metadata_hash = $2 AND xa.frozen_at ISNULL
		INNER JOIN
			collections c on c.id = xnm.collection_id
		WHERE
			xnm.durability = 100
	`
	err := pgxscan.Get(ctx, conn, nft, q,
		userID,
		hash,
	)
	if err != nil {
		return nil, terror.Error(err)
	}
	return nft, nil
}

// XsynMetadataOwnerGet return metadata that owner by the given user id and token id
func XsynMetadataOwnerGet(ctx context.Context, conn Conn, userID passport.UserID, hash string) (*passport.XsynMetadata, error) {
	nft := &passport.XsynMetadata{}
	q := `
		SELECT
			xnm.hash, xnm.minted, xnm.durability, xnm.name, xnm.description, xnm.external_url, xnm.image, xnm.attributes, xa.frozen_at, xa.locked_by_id, xa.minting_signature
		FROM 
			xsyn_metadata xnm
		INNER JOIN
			xsyn_assets xa ON xa.metadata_hash = xnm.hash
		WHERE xa.user_id = $1 AND xa.metadata_hash = $2
	`
	err := pgxscan.Get(ctx, conn, nft, q,
		userID,
		hash,
	)
	if err != nil {
		return nil, terror.Error(err)
	}
	return nft, nil
}

// XsynMetadataGet return metadata from token id
func XsynMetadataGet(ctx context.Context, conn Conn, hash string) (*passport.XsynMetadata, error) {
	nft := &passport.XsynMetadata{}
	q := `
		SELECT
			xnm.hash, xnm.minted, xnm.durability, xnm.name, xnm.description, xnm.external_url, xnm.image, xnm.attributes
		FROM 
			xsyn_metadata xnm
		WHERE
			xnm.hash = $1
	`
	err := pgxscan.Get(ctx, conn, nft, q,
		hash,
	)
	if err != nil {
		return nil, terror.Error(err)
	}
	return nft, nil
}

// XsynAssetDurabilityBulkUpdate update xsyn NFT metadata durability
func XsynAssetDurabilityBulkUpdate(ctx context.Context, conn Conn, nfts []*passport.WarMachineMetadata) error {
	q := `
		UPDATE 
			xsyn_metadata xnm
		SET
			durability = c.durability
		FROM 
			(
				VALUES

	`

	for i, nft := range nfts {
		q += fmt.Sprintf("('%s', %d)", nft.Hash, nft.Durability)
		if i < len(nfts)-1 {
			q += ","
			continue
		}
		q += ") AS c(metadata_hash, durability)"
	}

	q += " WHERE c.metadata_hash = xnm.hash;"

	_, err := conn.Exec(ctx, q)
	if err != nil {
		return terror.Error(err)
	}

	return nil
}

// XsynAssetDurabilityBulkIncrement update xsyn NFT metadata durability
func XsynAssetDurabilityBulkIncrement(ctx context.Context, conn Conn, assetHashes []string) ([]*passport.XsynMetadata, error) {
	nfts := []*passport.XsynMetadata{}
	q := `
		UPDATE
			xsyn_metadata
		SET
			durability = durability + 1
		WHERE
			durability < 100 AND hash IN (
	`
	for i, hash := range assetHashes {
		q += "'" + hash + "'"
		if i < len(assetHashes)-1 {
			q += ","
			continue
		}
		q += ")"
	}

	q += " RETURNING hash, durability;"

	err := pgxscan.Select(ctx, conn, &nfts, q)
	if err != nil {
		return nil, terror.Error(err)
	}

	return nfts, nil
}

// XsynAssetFreeze freeze a xsyn nft
func XsynAssetFreeze(ctx context.Context, conn Conn, assetHash string, userID passport.UserID) error {
	q := `
		UPDATE 
			xsyn_assets
		SET
			frozen_at = NOW(),
			frozen_by_id = $2
		WHERE
			metadata_hash = $1 AND frozen_at ISNULL;
	`
	_, err := conn.Exec(ctx, q, assetHash, userID)
	if err != nil {
		return terror.Error(err)
	}

	return nil
}

// XsynAssetUnfreezeableCheck check whether the asset is unfreezeable
func XsynAssetUnfreezeableCheck(ctx context.Context, conn Conn, metadataHash string, userID passport.UserID) error {
	q := `
		SELECT 
			1 
		FROM 
			xsyn_assets
		WHERE
		metadata_hash = $1 AND user_id = $2 AND frozen_at NOTNULL AND locked_by_id ISNULL;
	`
	_, err := conn.Exec(ctx, q, metadataHash, userID)
	if err != nil {
		return terror.Error(err)
	}

	return nil
}

// XsynAssetBulkLock lock a list of xsyn nfts
func XsynAssetBulkLock(ctx context.Context, conn Conn, assetHashes []string, userID passport.UserID) error {
	q := `
		UPDATE 
			xsyn_assets
		SET
			locked_by_id = $1
		WHERE
			metadata_hash IN (
	`
	for i, assetHast := range assetHashes {
		q += "'" + assetHast + "'"
		if i < len(assetHashes)-1 {
			q += ","
			continue
		}

		q += ")"
	}

	// don't lock if owned by faction account
	q += `AND user_id NOT IN ('1a657a32-778e-4612-8cc1-14e360665f2b', '305da475-53dc-4973-8d78-a30d390d3de5','15f29ee9-e834-4f76-aff8-31e39faabe2d')`

	_, err := conn.Exec(ctx, q, userID)
	if err != nil {
		return terror.Error(err)
	}

	return nil
}

// XsynAssetBulkRelease freeze a xsyn nft
func XsynAssetBulkRelease(ctx context.Context, conn Conn, nfts []*passport.WarMachineMetadata, frozenByID passport.UserID) error {
	q := `
		UPDATE 
			xsyn_assets
		SET
			frozen_at = NULL,
			frozen_by_id = NULL,
			locked_by_id = NULL
		WHERE
			frozen_by_id = $1 AND frozen_at NOTNULL AND metadata_hash IN (
	`

	for i, nft := range nfts {
		q += "'" + nft.Hash + "'"
		if i < len(nfts)-1 {
			q += ","
			continue
		}
		q += ");"
	}

	_, err := conn.Exec(ctx, q, frozenByID)
	if err != nil {
		return terror.Error(err)
	}

	return nil
}

// DefaultWarMachineGet return given amount of default war machines for given faction
func DefaultWarMachineGet(ctx context.Context, conn Conn, userID passport.UserID, amount int) ([]*passport.XsynMetadata, error) {
	nft := []*passport.XsynMetadata{}
	q := `
		SELECT xnm.hash, xnm.minted, xnm.collection_id, xnm.durability, xnm.name, xnm.description, xnm.external_url, xnm.image, xnm.attributes
		FROM xsyn_metadata xnm
<<<<<<< HEAD
	 	INNER JOIN xsyn_assets xa ON xa.token_id = xnm.token_id and xnm.collection_id = xa.collection_id
=======
		INNER JOIN xsyn_assets xa ON xa.metadata_hash = xnm.hash
>>>>>>> 54ddc111
		WHERE xa.user_id = $1
		AND xnm.attributes @> '[{"value": "War Machine", "trait_type": "Asset Type"}]'
		LIMIT $2
	`

	// TODO: find a better way to get the default warmachines out
	err := pgxscan.Select(ctx, conn, &nft, q,
		userID,
		amount,
	)
	if err != nil {
		return nil, terror.Error(err)
	}
	return nft, nil
}

func AbilityAssetGet(ctx context.Context, conn Conn, abilityMetadata *passport.AbilityMetadata) error {
	nft := &passport.XsynMetadata{}
	q := `
		SELECT 
			xnm.hash, xnm.minted, xnm.collection_id, xnm.durability, xnm.name, xnm.description, xnm.external_url, xnm.image, xnm.attributes
		FROM 
			xsyn_metadata xnm
		WHERE 
			xnm.hash = $1 AND 
			xnm.attributes @> '[{"value": "Ability", "trait_type": "Asset Type"}]';
	`
	err := pgxscan.Get(ctx, conn, nft, q, abilityMetadata.Hash)
	if err != nil {
		return terror.Error(err)
	}

	// parse ability data
	passport.ParseAbilityMetadata(nft, abilityMetadata)

	return nil
}

// WarMachineGetByUserID return all the war machine owned by the user
func WarMachineGetByUserID(ctx context.Context, conn Conn, userID passport.UserID) ([]*passport.XsynMetadata, error) {
	xms := []*passport.XsynMetadata{}

	q := `
		SELECT xm.hash, xm.minted, xm.collection_id, xm.durability, xm.name, xm.description, xm.external_url, xm.image, xm.attributes, xa.minting_signature
		FROM xsyn_metadata xm
		INNER JOIN xsyn_assets xa ON xa.metadata_hash = xm.hash AND xa.user_id = $1
	`
	err := pgxscan.Select(ctx, conn, &xms, q, userID)
	if err != nil {
		return nil, terror.Error(err)
	}

	return xms, nil
}

// WarMachineAbilityCostGet return the sups cost of the war machine ability
func WarMachineAbilityCostGet(ctx context.Context, conn Conn, warMachineTokenID, abilityTokenID uint64) (string, error) {
	supsCost := "0"

	q := `
		SELECT 
			sups_cost
		FROM 
			war_machine_ability_sups_cost
		WHERE
			war_machine_token_id = $1 AND ability_token_id = $2
	`

	err := pgxscan.Get(ctx, conn, &supsCost, q, warMachineTokenID, abilityTokenID)
	if err != nil {
		return "", terror.Error(err)
	}

	return supsCost, nil
}

// XsynAssetLock locks a asset
func XsynAssetLock(ctx context.Context, conn Conn, assetHash string, userID passport.UserID) error {
	q := `
		UPDATE 
			xsyn_assets
		SET
			locked_by_id = $1
		WHERE metadata_hash = $2`

	_, err := conn.Exec(ctx, q, userID, assetHash)
	if err != nil {
		return terror.Error(err)
	}

	return nil
}

// XsynAssetMintLock sets minting_signature of an asset
func XsynAssetMintLock(ctx context.Context, conn Conn, assetHash string, sig string, expiry string) error {
	q := `
		UPDATE 
			xsyn_assets
		SET
			minting_signature = $1, signature_expiry = $2
		WHERE metadata_hash = $3`

	_, err := conn.Exec(ctx, q, sig, expiry, assetHash)
	if err != nil {
		return terror.Error(err)
	}

	return nil
}

// XsynAssetMintUnLock removed all mint locks from a users assets, should only be called when they complete another mint
func XsynAssetMintUnLock(ctx context.Context, conn Conn, userID passport.UserID) error {
	q := `
		UPDATE 
			xsyn_assets
		SET
			minting_signature = ''
		WHERE user_id = $1`

	_, err := conn.Exec(ctx, q, userID)
	if err != nil {
		return terror.Error(err)
	}

	return nil
}

// XsynAssetMinted marked as a
func XsynAssetMinted(ctx context.Context, conn Conn, assetHash string) error {
	q := `
		UPDATE 
			xsyn_metadata
		SET
			minted = true
		WHERE hash = $1`

	_, err := conn.Exec(ctx, q, assetHash)
	if err != nil {
		return terror.Error(err)
	}

	return nil
}<|MERGE_RESOLUTION|>--- conflicted
+++ resolved
@@ -308,11 +308,7 @@
 	q := `
 		SELECT xnm.hash, xnm.minted, xnm.collection_id, xnm.durability, xnm.name, xnm.description, xnm.external_url, xnm.image, xnm.attributes
 		FROM xsyn_metadata xnm
-<<<<<<< HEAD
 	 	INNER JOIN xsyn_assets xa ON xa.token_id = xnm.token_id and xnm.collection_id = xa.collection_id
-=======
-		INNER JOIN xsyn_assets xa ON xa.metadata_hash = xnm.hash
->>>>>>> 54ddc111
 		WHERE xa.user_id = $1
 		AND xnm.attributes @> '[{"value": "War Machine", "trait_type": "Asset Type"}]'
 		LIMIT $2
