--- conflicted
+++ resolved
@@ -54,43 +54,6 @@
 
 // User is a single user on the platform
 type User struct {
-<<<<<<< HEAD
-	ID                               UserID        `json:"id" db:"id"`
-	FirstName                        string        `json:"first_name" db:"first_name"`
-	LastName                         string        `json:"last_name" db:"last_name"`
-	Email                            null.String   `json:"email" db:"email"`
-	FacebookID                       null.String   `json:"facebook_id" db:"facebook_id"`
-	GoogleID                         null.String   `json:"google_id" db:"google_id"`
-	TwitchID                         null.String   `json:"twitch_id" db:"twitch_id"`
-	TwitterID                        null.String   `json:"twitter_id" db:"twitter_id"`
-	DiscordID                        null.String   `json:"discord_id" db:"discord_id"`
-	FactionID                        *FactionID    `json:"faction_id" db:"faction_id"`
-	MobileNumber                     null.String   `json:"mobile_number" db:"mobile_number"`
-	Faction                          *Faction      `json:"faction"`
-	Username                         string        `json:"username" db:"username"`
-	Verified                         bool          `json:"verified" db:"verified"`
-	OldPasswordRequired              bool          `json:"old_password_required" db:"old_password_required"`
-	RoleID                           RoleID        `json:"role_id" db:"role_id"`
-	Role                             Role          `json:"role" db:"role"`
-	Organisation                     *Organisation `json:"organisation" db:"organisation"`
-	AvatarID                         *BlobID       `json:"avatar_id" db:"avatar_id"`
-	Sups                             BigInt
-	Online                           bool         `json:"online"`
-	TwoFactorAuthenticationActivated bool         `json:"two_factor_authentication_activated" db:"two_factor_authentication_activated"`
-	TwoFactorAuthenticationSecret    string       `json:"two_factor_authentication_secret" db:"two_factor_authentication_secret"`
-	TwoFactorAuthenticationIsSet     bool         `json:"two_factor_authentication_is_set" db:"two_factor_authentication_is_set"`
-	HasRecoveryCode                  bool         `json:"has_recovery_code" db:"has_recovery_code"`
-	Pass2FA                          bool         `json:"pass_2_fa"`
-	Nonce                            null.String  `json:"-" db:"nonce"`
-	PublicAddress                    null.String  `json:"public_address,omitempty" db:"public_address"`
-	CreatedAt                        time.Time    `json:"created_at" db:"created_at"`
-	UpdatedAt                        time.Time    `json:"updated_at" db:"updated_at"`
-	DeletedAt                        *time.Time   `json:"deleted_at" db:"deleted_at"`
-	Metadata                         UserMetadata `json:"metadata" db:"metadata"`
-	WithdrawLock                     bool         `json:"withdraw_lock" db:"withdraw_lock"`
-	MintLock                         bool         `json:"mint_lock" db:"mint_lock"`
-	TotalLock                        bool         `json:"total_lock" db:"total_lock"`
-=======
 	*boiler.User
 	Faction  *boiler.Faction `json:"faction"`
 	Online   bool            `json:"online"`
@@ -115,7 +78,6 @@
 		}
 	}
 	return user, nil
->>>>>>> 00ce6433
 }
 
 type UserBrief struct {
@@ -137,11 +99,6 @@
 	return false
 }
 
-<<<<<<< HEAD
-// IsMember returns true if user is a member
-func (user *User) IsMember() bool {
-	return user.RoleID == UserRoleMemberID
-}
 
 func (user *User) CheckUserIsLocked(level string) bool {
 	if level == "withdrawals" && user.WithdrawLock {
@@ -159,8 +116,6 @@
 	return false
 }
 
-=======
->>>>>>> 00ce6433
 // IssueToken contains token information used for login and verifying accounts
 type IssueToken struct {
 	ID     IssueTokenID `json:"id" db:"id"`
