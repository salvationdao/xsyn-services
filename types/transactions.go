--- conflicted
+++ resolved
@@ -71,7 +71,7 @@
 	TransactionGroupSupremacy       TransactionGroup = "SUPREMACY"
 	TransactionGroupAssetManagement TransactionGroup = "ASSET MANAGEMENT"
 	TransactionGroupTesting         TransactionGroup = "TESTING"
-<<<<<<< HEAD
+	TransactionGroupSupremacyWorld  TransactionGroup = "SUPREMACY WORLD"
 )
 
 type TransactionSubGroup string
@@ -81,7 +81,4 @@
 	TransactionSubGroupTransfer        TransactionSubGroup = "TRANSFER"
 	TransactionSubGroupRefund          TransactionSubGroup = "REFUND"
 	TransactionSubGroupPurchase        TransactionSubGroup = "PURCHASE"
-=======
-	TransactionGroupSupremacyWorld  TransactionGroup = "SUPREMACY WORLD"
->>>>>>> 7c9f2a80
 )