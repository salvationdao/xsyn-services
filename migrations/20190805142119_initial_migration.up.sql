BEGIN;

-- Blobs
CREATE TABLE blobs (
    id uuid PRIMARY KEY NOT NULL DEFAULT gen_random_uuid (),
    file_name text NOT NULL,
    mime_type text NOT NULL,
    file_size_bytes bigint NOT NULL,
    extension TEXT NOT NULL,
    file bytea NOT NULL,
    views integer NOT NULL DEFAULT 0,
    hash TEXT,
    public boolean NOT NULL DEFAULT FALSE,
    deleted_at timestamptz,
    updated_at timestamptz NOT NULL DEFAULT NOW(),
    created_at timestamptz NOT NULL DEFAULT NOW()
);


/******************
 *  Organisations  *
 ******************/
CREATE TABLE organisations (
    id uuid NOT NULL PRIMARY KEY DEFAULT gen_random_uuid (),
    slug text UNIQUE NOT NULL,
    name text NOT NULL,
    keywords tsvector,
    deleted_at timestamptz,
    updated_at timestamptz NOT NULL DEFAULT NOW(),
    created_at timestamptz NOT NULL DEFAULT NOW()
);

-- for organisation text search
CREATE INDEX idx_fts_organisation_vec ON organisations USING gin (keywords);

CREATE OR REPLACE FUNCTION updateOrganisationKeywords ()
    RETURNS TRIGGER
    AS $updateOrganisationKeywords$
DECLARE
    temp tsvector;
BEGIN
    SELECT
        (SETWEIGHT(TO_TSVECTOR('english', COALESCE(NEW.name, '')), 'A')) INTO temp;
    IF TG_OP = 'INSERT' OR temp != OLD.keywords THEN
        UPDATE
            organisations
        SET
            keywords = temp
        WHERE
            id = NEW.id;
    END IF;
    RETURN NULL;
    END;
$updateOrganisationKeywords$
LANGUAGE plpgsql;


/*************
 *  Factions  *
 *************/
CREATE TABLE factions (
    id uuid PRIMARY KEY NOT NULL DEFAULT gen_random_uuid (),
    label text NOT NULL,
    colour text NOT NULL
);


/**********
 *  Roles  *
 **********/
CREATE TABLE roles (
    id uuid PRIMARY KEY DEFAULT gen_random_uuid (),
    name text UNIQUE NOT NULL,
    permissions text[] NOT NULL,
    tier integer NOT NULL DEFAULT 3, -- users can never edit another user with a tier <= to their own (SUPER_ADMIN = 1, ADMIN = 2)
    reserved boolean NOT NULL DEFAULT FALSE, -- users can never modify this row if set to true
    keywords tsvector,
    deleted_at timestamptz,
    updated_at timestamptz NOT NULL DEFAULT NOW(),
    created_at timestamptz NOT NULL DEFAULT NOW()
);

-- for role text search
CREATE INDEX idx_fts_role_vec ON roles USING gin (keywords);

CREATE OR REPLACE FUNCTION updateRoleKeywords ()
    RETURNS TRIGGER
    AS $updateRoleKeywords$
DECLARE
    temp tsvector;
BEGIN
    SELECT
        (SETWEIGHT(TO_TSVECTOR('english', COALESCE(NEW.name, '')), 'A')) INTO temp;
    IF TG_OP = 'INSERT' OR temp != OLD.keywords THEN
        UPDATE
            roles
        SET
            keywords = temp
        WHERE
            id = NEW.id;
    END IF;
    RETURN NULL;
END;
$updateRoleKeywords$
LANGUAGE plpgsql;

CREATE TRIGGER updateRoleKeywords
    AFTER INSERT OR UPDATE ON roles
    EXECUTE PROCEDURE updateRoleKeywords ();


/**********
 *  Users  *
 **********/
CREATE TABLE users (
    id uuid NOT NULL PRIMARY KEY DEFAULT gen_random_uuid (),
    username text UNIQUE NOT NULL,
    role_id uuid,
    --     role_id                             UUID REFERENCES roles (id), // TODO reenable roles or remove
    avatar_id uuid REFERENCES blobs (id),
    facebook_id text UNIQUE,
    google_id text UNIQUE,
    twitch_id text UNIQUE,
    faction_id uuid REFERENCES factions (id),
    email text UNIQUE,
    first_name text DEFAULT '',
    last_name text DEFAULT '',
    verified boolean NOT NULL DEFAULT FALSE,
    old_password_required boolean NOT NULL DEFAULT TRUE, -- set to false on password reset request, set back to true on password change
    two_factor_authentication_activated boolean NOT NULL DEFAULT FALSE,
    two_factor_authentication_secret text NOT NULL DEFAULT '',
    two_factor_authentication_is_set boolean NOT NULL DEFAULT FALSE,
    sups bigint NOT NULL DEFAULT 0,
    public_address text UNIQUE,
    private_address text UNIQUE,
    nonce text,
    keywords tsvector,
    deleted_at timestamptz,
    updated_at timestamptz NOT NULL DEFAULT NOW(),
    created_at timestamptz NOT NULL DEFAULT NOW()
);

-- for user text search
CREATE INDEX idx_fts_user_vec ON users USING gin (keywords);

CREATE OR REPLACE FUNCTION updateUserKeywords ()
    RETURNS TRIGGER
    AS $updateUserKeywords$
DECLARE
    temp tsvector;
BEGIN
    SELECT
        (SETWEIGHT(TO_TSVECTOR('english', NEW.first_name), 'A') || SETWEIGHT(TO_TSVECTOR('english', NEW.last_name), 'A') || SETWEIGHT(TO_TSVECTOR('english', COALESCE(NEW.email, '')), 'A') || SETWEIGHT(TO_TSVECTOR('english', NEW.username), 'A')) INTO temp;
    IF TG_OP = 'INSERT' OR temp != OLD.keywords THEN
        UPDATE
            users
        SET
            keywords = temp
        WHERE
            id = NEW.id;
    END IF;
    RETURN NULL;
END;
$updateUserKeywords$
LANGUAGE plpgsql;

CREATE TRIGGER updateUserKeywords
    AFTER INSERT OR UPDATE ON users
    FOR EACH ROW
    EXECUTE PROCEDURE updateUserKeywords ();

CREATE TABLE user_recovery_codes (
    id uuid NOT NULL PRIMARY KEY DEFAULT gen_random_uuid (),
    user_id uuid NOT NULL REFERENCES users (id),
    recovery_code text NOT NULL,
    used_at timestamptz,
    updated_at timestamptz NOT NULL DEFAULT NOW(),
    created_at timestamptz NOT NULL DEFAULT NOW()
);

CREATE TABLE user_organisations (
    user_id uuid NOT NULL REFERENCES users (id),
    organisation_id uuid NOT NULL REFERENCES organisations (id),
    PRIMARY KEY (user_id, organisation_id)
);

CREATE TABLE issue_tokens (
    id uuid PRIMARY KEY NOT NULL,
    user_id uuid NOT NULL REFERENCES users (id),
    created_at timestamptz NOT NULL DEFAULT NOW()
);

CREATE TABLE password_hashes (
    user_id uuid NOT NULL REFERENCES users (id),
    password_hash text NOT NULL,
    deleted_at timestamptz,
    updated_at timestamptz NOT NULL DEFAULT NOW(),
    created_at timestamptz NOT NULL DEFAULT NOW(),
    PRIMARY KEY (user_id)
);


/*************************
 * User Activity Tracking *     
 *************************/
CREATE TABLE user_activities (
    id uuid PRIMARY KEY DEFAULT gen_random_uuid (),
    user_id uuid NOT NULL REFERENCES users (id),
    action text NOT NULL,
    object_id text, -- uuid
    object_slug text, -- slug/username used for links in user activity list
    object_name text, -- user friendly name for user activity list
    object_type text NOT NULL, -- enum defined in user_activities.go
    old_data json, -- old data set
    new_data json, -- new data set
    keywords tsvector,
    created_at timestamptz NOT NULL DEFAULT NOW()
);

-- for user activity text search
CREATE INDEX idx_user_activities ON user_activities USING gin (keywords);

CREATE OR REPLACE FUNCTION updateUserActivityKeywords ()
    RETURNS TRIGGER
    AS $updateUserActivityKeywords$
DECLARE
    temp tsvector;
BEGIN
    SELECT
        (SETWEIGHT(TO_TSVECTOR('english', NEW.action), 'A') || SETWEIGHT(TO_TSVECTOR('english', COALESCE(NEW.object_name, '')), 'A') || SETWEIGHT(TO_TSVECTOR('english', NEW.object_type), 'A')) INTO temp;
    IF TG_OP = 'INSERT' OR temp != OLD.keywords THEN
        UPDATE
            user_activities
        SET
            keywords = temp
        WHERE
            id = NEW.id;
    END IF;
    RETURN NULL;
END;
$updateUserActivityKeywords$
LANGUAGE plpgsql;

CREATE TRIGGER updateUserActivityKeywords
    AFTER INSERT OR UPDATE ON user_activities
    FOR EACH ROW
    EXECUTE PROCEDURE updateUserActivityKeywords ();


/*************
 *  Products  *
 *************/
CREATE TABLE products (
    id uuid NOT NULL PRIMARY KEY DEFAULT gen_random_uuid (),
    slug text UNIQUE NOT NULL,
    image_id uuid REFERENCES blobs (id),
    name text NOT NULL,
    description text NOT NULL,
    keywords tsvector, -- search
    deleted_at timestamptz,
    updated_at timestamptz NOT NULL DEFAULT NOW(),
    created_at timestamptz NOT NULL DEFAULT NOW()
);

-- for product text search
CREATE INDEX idx_fts_product_vec ON products USING gin (keywords);

CREATE OR REPLACE FUNCTION updateProductKeywords ()
    RETURNS TRIGGER
    AS $updateProductKeywords$
DECLARE
    temp tsvector;
BEGIN
    SELECT
        (SETWEIGHT(TO_TSVECTOR('english', NEW.slug), 'A') || SETWEIGHT(TO_TSVECTOR('english', NEW.name), 'A') || SETWEIGHT(TO_TSVECTOR('english', NEW.description), 'A')) INTO temp;
    IF TG_OP = 'INSERT' OR temp != OLD.keywords THEN
        UPDATE
            products
        SET
            keywords = temp
        WHERE
            id = NEW.id;
    END IF;
    RETURN NULL;
END;
$updateProductKeywords$
LANGUAGE plpgsql;

CREATE TRIGGER updateProductKeywords
    AFTER INSERT OR UPDATE ON products
    FOR EACH ROW
    EXECUTE PROCEDURE updateProductKeywords ();


/********************************************
<<<<<<< HEAD
 *           Nsyn_nft_metadatas              *
 * This table is the nft metadata NOT assets *
 **********************************************/
CREATE SEQUENCE IF NOT EXISTS token_id_seq;

CREATE TABLE nsyn_nft_metadata (
    token_id numeric(78, 0) PRIMARY KEY NOT NULL,
    name text NOT NULL,
    game text,
    game_object jsonb,
    description text,
    external_url text,
    image text,
    attributes jsonb,
    additional_metadata jsonb,
    keywords tsvector, -- search
    deleted_at timestamptz,
    updated_at timestamptz NOT NULL DEFAULT NOW(),
    created_at timestamptz NOT NULL DEFAULT NOW()
=======
*           xsyn_nft_metadatas              *
* This table is the nft metadata NOT assets *
**********************************************/

CREATE SEQUENCE IF NOT EXISTS token_id_seq;

CREATE TABLE xsyn_nft_metadata
(
    token_id            NUMERIC(78, 0) PRIMARY KEY NOT NULL,
    name                TEXT                       NOT NULL,
    game                TEXT,
    game_object         JSONB,
    description         TEXT,
    external_url        TEXT,
    image               TEXT,
    attributes          JSONB,
    additional_metadata JSONB,
    keywords            TSVECTOR, -- search
    deleted_at          TIMESTAMPTZ,
    updated_at          TIMESTAMPTZ                NOT NULL DEFAULT NOW(),
    created_at          TIMESTAMPTZ                NOT NULL DEFAULT NOW()
>>>>>>> f6ad2c93
);

-- for xsyn_nft_metadata text search
CREATE INDEX idx_fts_xsyn_nft_metadata_vec ON xsyn_nft_metadata USING gin (keywords);

<<<<<<< HEAD
CREATE OR REPLACE FUNCTION updateNsyn_nft_metadataKeywords ()
    RETURNS TRIGGER
    AS $updateNsyn_nft_metadataKeywords$
=======
CREATE
    OR REPLACE FUNCTION updateXsyn_nft_metadataKeywords()
    RETURNS TRIGGER
AS
$updateXsyn_nft_metadataKeywords$
>>>>>>> f6ad2c93
DECLARE
    temp tsvector;
BEGIN
    SELECT
        (SETWEIGHT(TO_TSVECTOR('english', NEW.external_url), 'A') || SETWEIGHT(TO_TSVECTOR('english', NEW.name), 'A') || SETWEIGHT(TO_TSVECTOR('english', NEW.game), 'A') || SETWEIGHT(TO_TSVECTOR('english', NEW.image), 'A') || SETWEIGHT(TO_TSVECTOR('english', NEW.description), 'A')) INTO temp;
    IF TG_OP = 'INSERT' OR temp != OLD.keywords THEN
        UPDATE
<<<<<<< HEAD
            nsyn_nft_metadata
        SET
            keywords = temp
        WHERE
            token_id = NEW.token_id;
    END IF;
    RETURN NULL;
END;
$updateNsyn_nft_metadataKeywords$
LANGUAGE plpgsql;

CREATE TRIGGER updateNsyn_nft_metadataKeywords
    AFTER INSERT OR UPDATE ON nsyn_nft_metadata
    FOR EACH ROW
    EXECUTE PROCEDURE updateNsyn_nft_metadataKeywords ();


/**********************************************************
 *                             Assets                      *
 * This is the table of who owns what nsync nft off chain  *
 ***********************************************************/
CREATE TABLE nsyn_assets (
    token_id numeric(78, 0) PRIMARY KEY REFERENCES nsyn_nft_metadata (token_id),
    user_id uuid REFERENCES users (id) NOT NULL,
    frozen_at timestamptz,
    transferred_in_at timestamptz NOT NULL DEFAULT NOW()
=======
            xsyn_nft_metadata
        SET keywords = temp
        WHERE token_id = NEW.token_id;
    END IF;
    RETURN NULL;
END;

$updateXsyn_nft_metadataKeywords$
    LANGUAGE plpgsql;

CREATE TRIGGER updateXsyn_nft_metadataKeywords
    AFTER INSERT OR
        UPDATE
    ON xsyn_nft_metadata
    FOR EACH ROW
EXECUTE PROCEDURE updateXsyn_nft_metadataKeywords();


/**********************************************************
*                             Assets                      *
* This is the table of who owns what xsync nft off chain  *
***********************************************************/

CREATE TABLE xsyn_assets
(
    token_id          NUMERIC(78, 0) PRIMARY KEY REFERENCES xsyn_nft_metadata (token_id),
    user_id           UUID REFERENCES users (id) NOT NULL,
    frozen_at         TIMESTAMPTZ,
    transferred_in_at TIMESTAMPTZ                NOT NULL DEFAULT NOW()
>>>>>>> f6ad2c93
);

COMMIT;
<|MERGE_RESOLUTION|>--- conflicted
+++ resolved
@@ -293,13 +293,12 @@
 
 
 /********************************************
-<<<<<<< HEAD
- *           Nsyn_nft_metadatas              *
+ *           xsyn_nft_metadatas              *
  * This table is the nft metadata NOT assets *
  **********************************************/
 CREATE SEQUENCE IF NOT EXISTS token_id_seq;
 
-CREATE TABLE nsyn_nft_metadata (
+CREATE TABLE xsyn_nft_metadata (
     token_id numeric(78, 0) PRIMARY KEY NOT NULL,
     name text NOT NULL,
     game text,
@@ -313,110 +312,47 @@
     deleted_at timestamptz,
     updated_at timestamptz NOT NULL DEFAULT NOW(),
     created_at timestamptz NOT NULL DEFAULT NOW()
-=======
-*           xsyn_nft_metadatas              *
-* This table is the nft metadata NOT assets *
-**********************************************/
-
-CREATE SEQUENCE IF NOT EXISTS token_id_seq;
-
-CREATE TABLE xsyn_nft_metadata
-(
-    token_id            NUMERIC(78, 0) PRIMARY KEY NOT NULL,
-    name                TEXT                       NOT NULL,
-    game                TEXT,
-    game_object         JSONB,
-    description         TEXT,
-    external_url        TEXT,
-    image               TEXT,
-    attributes          JSONB,
-    additional_metadata JSONB,
-    keywords            TSVECTOR, -- search
-    deleted_at          TIMESTAMPTZ,
-    updated_at          TIMESTAMPTZ                NOT NULL DEFAULT NOW(),
-    created_at          TIMESTAMPTZ                NOT NULL DEFAULT NOW()
->>>>>>> f6ad2c93
 );
 
 -- for xsyn_nft_metadata text search
 CREATE INDEX idx_fts_xsyn_nft_metadata_vec ON xsyn_nft_metadata USING gin (keywords);
 
-<<<<<<< HEAD
-CREATE OR REPLACE FUNCTION updateNsyn_nft_metadataKeywords ()
-    RETURNS TRIGGER
-    AS $updateNsyn_nft_metadataKeywords$
-=======
-CREATE
-    OR REPLACE FUNCTION updateXsyn_nft_metadataKeywords()
-    RETURNS TRIGGER
-AS
+CREATE OR REPLACE FUNCTION updateXsyn_nft_metadataKeywords ()
+    RETURNS TRIGGER
+    AS $updateXsyn_nft_metadataKeywords$
+DECLARE
+    temp tsvector;
+BEGIN
+    SELECT
+        (SETWEIGHT(TO_TSVECTOR('english', NEW.external_url), 'A') || SETWEIGHT(TO_TSVECTOR('english', NEW.name), 'A') || SETWEIGHT(TO_TSVECTOR('english', NEW.game), 'A') || SETWEIGHT(TO_TSVECTOR('english', NEW.image), 'A') || SETWEIGHT(TO_TSVECTOR('english', NEW.description), 'A')) INTO temp;
+    IF TG_OP = 'INSERT' OR temp != OLD.keywords THEN
+        UPDATE
+            xsyn_nft_metadata
+        SET
+            keywords = temp
+        WHERE
+            token_id = NEW.token_id;
+    END IF;
+    RETURN NULL;
+END;
 $updateXsyn_nft_metadataKeywords$
->>>>>>> f6ad2c93
-DECLARE
-    temp tsvector;
-BEGIN
-    SELECT
-        (SETWEIGHT(TO_TSVECTOR('english', NEW.external_url), 'A') || SETWEIGHT(TO_TSVECTOR('english', NEW.name), 'A') || SETWEIGHT(TO_TSVECTOR('english', NEW.game), 'A') || SETWEIGHT(TO_TSVECTOR('english', NEW.image), 'A') || SETWEIGHT(TO_TSVECTOR('english', NEW.description), 'A')) INTO temp;
-    IF TG_OP = 'INSERT' OR temp != OLD.keywords THEN
-        UPDATE
-<<<<<<< HEAD
-            nsyn_nft_metadata
-        SET
-            keywords = temp
-        WHERE
-            token_id = NEW.token_id;
-    END IF;
-    RETURN NULL;
-END;
-$updateNsyn_nft_metadataKeywords$
-LANGUAGE plpgsql;
-
-CREATE TRIGGER updateNsyn_nft_metadataKeywords
-    AFTER INSERT OR UPDATE ON nsyn_nft_metadata
+LANGUAGE plpgsql;
+
+CREATE TRIGGER updateXsyn_nft_metadataKeywords
+    AFTER INSERT OR UPDATE ON xsyn_nft_metadata
     FOR EACH ROW
-    EXECUTE PROCEDURE updateNsyn_nft_metadataKeywords ();
+    EXECUTE PROCEDURE updateXsyn_nft_metadataKeywords ();
 
 
 /**********************************************************
  *                             Assets                      *
- * This is the table of who owns what nsync nft off chain  *
+ * This is the table of who owns what xsync nft off chain  *
  ***********************************************************/
-CREATE TABLE nsyn_assets (
-    token_id numeric(78, 0) PRIMARY KEY REFERENCES nsyn_nft_metadata (token_id),
+CREATE TABLE xsyn_assets (
+    token_id numeric(78, 0) PRIMARY KEY REFERENCES xsyn_nft_metadata (token_id),
     user_id uuid REFERENCES users (id) NOT NULL,
     frozen_at timestamptz,
     transferred_in_at timestamptz NOT NULL DEFAULT NOW()
-=======
-            xsyn_nft_metadata
-        SET keywords = temp
-        WHERE token_id = NEW.token_id;
-    END IF;
-    RETURN NULL;
-END;
-
-$updateXsyn_nft_metadataKeywords$
-    LANGUAGE plpgsql;
-
-CREATE TRIGGER updateXsyn_nft_metadataKeywords
-    AFTER INSERT OR
-        UPDATE
-    ON xsyn_nft_metadata
-    FOR EACH ROW
-EXECUTE PROCEDURE updateXsyn_nft_metadataKeywords();
-
-
-/**********************************************************
-*                             Assets                      *
-* This is the table of who owns what xsync nft off chain  *
-***********************************************************/
-
-CREATE TABLE xsyn_assets
-(
-    token_id          NUMERIC(78, 0) PRIMARY KEY REFERENCES xsyn_nft_metadata (token_id),
-    user_id           UUID REFERENCES users (id) NOT NULL,
-    frozen_at         TIMESTAMPTZ,
-    transferred_in_at TIMESTAMPTZ                NOT NULL DEFAULT NOW()
->>>>>>> f6ad2c93
 );
 
 COMMIT;
