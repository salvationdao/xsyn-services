package comms

import (
	"fmt"
	"math/big"
	"net"
	"net/rpc"
	"passport/api"
	"passport/db"
	"time"

	"github.com/jackc/pgx/v4/pgxpool"
	"github.com/ninja-syndicate/hub/ext/messagebus"
	"github.com/rs/zerolog"
	"github.com/sasha-s/go-deadlock"
<<<<<<< HEAD
	"github.com/shopspring/decimal"
=======
>>>>>>> 9ee559e9
)

// for sups trickle handler
type TickerPoolCache struct {
	outerMx            deadlock.Mutex
	nextAccessMx       deadlock.Mutex
	dataMx             deadlock.Mutex
	TricklingAmountMap map[string]*big.Int
}

type C struct {
	UserCacheMap *api.UserCacheMap
	MessageBus   *messagebus.MessageBus
	Txs          *api.Transactions
	Log          *zerolog.Logger
	Conn         db.Conn
	DistLock     deadlock.Mutex
<<<<<<< HEAD
}
=======
>>>>>>> 9ee559e9

	TickerPoolCache *TickerPoolCache // user for sup trickle process
	HubSessionIDMap *sync.Map
}

func New(
	userCacheMap *api.UserCacheMap,
	messageBus *messagebus.MessageBus,
	txs *api.Transactions,
	log *zerolog.Logger,
	conn *pgxpool.Pool,
	cm *sync.Map,
) *C {
	result := &C{
		UserCacheMap: userCacheMap,
		MessageBus:   messageBus,
		Txs:          txs,
		Log:          log,
		Conn:         conn,
		TickerPoolCache: &TickerPoolCache{
			TricklingAmountMap: make(map[string]*big.Int),
		},
		HubSessionIDMap: cm,
	}

	// run a ticker to clear up the client map
	go func() {
		for {
			time.Sleep(10 * time.Second)
			now := time.Now()
			result.HubSessionIDMap.Range(func(key, value interface{}) bool {
				registerTime, ok := value.(time.Time)
				if !ok {
					result.HubSessionIDMap.Delete(key)
					return true
				}

				// clean up the session key, if it is not verified for 10 minutes
				if now.Sub(registerTime).Minutes() == 10 {
					result.HubSessionIDMap.Delete(key)
					return true
				}

				return true
			})
		}
	}()

	return result
}

func (c *C) listen(addrStr ...string) ([]net.Listener, error) {
	listeners := make([]net.Listener, len(addrStr))
	for i, a := range addrStr {
		c.Log.Info().Str("addr", a).Msg("registering RPC server")
		addr, err := net.ResolveTCPAddr("tcp", fmt.Sprintf("0.0.0.0:%s", a))
		if err != nil {
			c.Log.Err(err).Str("addr", a).Msg("registering RPC server")
			return listeners, nil
		}

		l, err := net.ListenTCP("tcp", addr)
		if err != nil {
			return listeners, err
		}

		listeners[i] = l
	}

	return listeners, nil
}

func Start(c *C) error {
	listeners, err := c.listen("10001", "10002", "10003", "10004", "10005", "10006")
	if err != nil {
		return err
	}
	for _, l := range listeners {
		s := rpc.NewServer()
		err = s.Register(c)
		if err != nil {
			return err
		}

		c.Log.Info().Str("addr", l.Addr().String()).Msg("starting up RPC server")
		go s.Accept(l)
	}

	return nil
}<|MERGE_RESOLUTION|>--- conflicted
+++ resolved
@@ -7,16 +7,13 @@
 	"net/rpc"
 	"passport/api"
 	"passport/db"
+	"sync"
 	"time"
 
 	"github.com/jackc/pgx/v4/pgxpool"
 	"github.com/ninja-syndicate/hub/ext/messagebus"
 	"github.com/rs/zerolog"
 	"github.com/sasha-s/go-deadlock"
-<<<<<<< HEAD
-	"github.com/shopspring/decimal"
-=======
->>>>>>> 9ee559e9
 )
 
 // for sups trickle handler
@@ -34,10 +31,6 @@
 	Log          *zerolog.Logger
 	Conn         db.Conn
 	DistLock     deadlock.Mutex
-<<<<<<< HEAD
-}
-=======
->>>>>>> 9ee559e9
 
 	TickerPoolCache *TickerPoolCache // user for sup trickle process
 	HubSessionIDMap *sync.Map
