package seed

import (
	"context"
	"fmt"
	"passport"
	"passport/db"

	"github.com/ninja-software/sale/dispersions"
	"github.com/ninja-software/terror/v2"
	"github.com/shopspring/decimal"
	"github.com/volatiletech/null/v8"
)

// EarlyContributors seeds private sale users with their dispersions.
// Relies on the exported variable dispersions.go from the
func (s *Seeder) EarlyContributors(ctx context.Context) error {
	dispersionMap := dispersions.All()
	i := 0
	for k, v := range dispersionMap {
		u := &passport.User{}
		u.Username = k.Hex()
		u.PublicAddress = null.NewString(k.Hex(), true)
		u.RoleID = passport.UserRoleMemberID
		err := db.UserCreate(ctx, s.Conn, u)
		if err != nil {
			return terror.Error(err)
		}
		for _, output := range v {
			amt := decimal.New(int64(output.Output), 18)

			nt := &passport.NewTransaction{
				Amount:               *amt.BigInt(),
				From:                 passport.XsynSaleUserID,
				To:                   u.ID,
				Description:          "Supremacy early contributor dispersion.",
<<<<<<< HEAD
				TransactionReference: passport.TransactionReference("Supremacy early contributor dispersion."),
=======
				TransactionReference: passport.TransactionReference(fmt.Sprintf("Supremacy early contributor dispersion #%04d", i)),
>>>>>>> c1a837b9
				Safe:                 true,
			}

			s.TransactionCache.Process(nt)
			i++
		}
	}

	return nil
}<|MERGE_RESOLUTION|>--- conflicted
+++ resolved
@@ -34,11 +34,7 @@
 				From:                 passport.XsynSaleUserID,
 				To:                   u.ID,
 				Description:          "Supremacy early contributor dispersion.",
-<<<<<<< HEAD
-				TransactionReference: passport.TransactionReference("Supremacy early contributor dispersion."),
-=======
 				TransactionReference: passport.TransactionReference(fmt.Sprintf("Supremacy early contributor dispersion #%04d", i)),
->>>>>>> c1a837b9
 				Safe:                 true,
 			}
 
