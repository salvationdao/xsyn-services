package seed

import (
	"context"
	"crypto/md5"
	"database/sql"
	"encoding/hex"
	"fmt"
	"os"
	"passport"
	"passport/api"
	"passport/db"

	"github.com/gosimple/slug"
	"github.com/jackc/pgx/v4/pgxpool"
	"github.com/ninja-software/log_helpers"
	"github.com/ninja-software/terror/v2"
	"github.com/rs/zerolog"
	"syreclabs.com/go/faker"
)

type Seeder struct {
	Conn             *pgxpool.Pool
	TxConn           *sql.DB
	TransactionCache *api.TransactionCache
	Log              *zerolog.Logger
	PassportHostUrl  string
	ExternalURL      string
}

// NewSeeder returns a new Seeder
func NewSeeder(conn *pgxpool.Pool, txConn *sql.DB, passportHostUrl string, externalUrl string) *Seeder {
	log := log_helpers.LoggerInitZero("seed", "DebugLevel")
	tc := api.NewTransactionCache(txConn, log)
	s := &Seeder{Conn: conn, TxConn: txConn, TransactionCache: tc, PassportHostUrl: passportHostUrl}
	return s
}

// Run for database spinup
func (s *Seeder) Run(isProd bool) error {
	ctx := context.Background()
	fmt.Println("Seeding collections")
	_, err := s.SeedCollections(ctx)
	if err != nil {
		return terror.Error(err, "seed collections failed")
	}

	fmt.Println("Seeding roles")
	err = s.Roles(ctx)
	if err != nil {
		return terror.Error(err, "seed roles failed")
	}

	fmt.Println("Seeding factions")
	_, err = s.factions(ctx)
	if err != nil {
		return terror.Error(err, "seed factions")
	}

	fmt.Println("Seeding Off world / On chain User")
	_, err = s.ETHChainUser(ctx)
	if err != nil {
		return terror.Error(err, "seed users failed")
	}

	fmt.Println("Seeding Treasury User")
	_, err = s.XsynTreasuryUser(ctx)
	if err != nil {
		return terror.Error(err, "seed users failed")
	}

	fmt.Println("Seeding XSYN Sale Treasury User")
	_, err = s.XsynSaleUser(ctx)
	if err != nil {
		return terror.Error(err, "seed users failed")
	}

	fmt.Println("Seeding Supremacy User")
	_, err = s.SupremacyUser(ctx)
	if err != nil {
		return terror.Error(err, "seed users failed")
	}

	fmt.Println("Seeding Supremacy Battle User")
	_, err = s.SupremacyBattleUser(ctx)
	if err != nil {
		return terror.Error(err, "seed users failed")
	}

	fmt.Println("Seeding Supremacy Sups Pool User")
	_, err = s.SupremacySupPoolUser(ctx)
	if err != nil {
		return terror.Error(err, "seed users failed")
	}

	fmt.Println("Seeding Supremacy Faction User")
	_, err = s.SupremacyFactionUsers(ctx)
	if err != nil {
		return terror.Error(err, "seed users failed")
	}

	fmt.Println("Seeding Early Contributors")
	err = s.EarlyContributors(ctx)
	if err != nil {
		return terror.Error(err, "seed early contributors failed")
	}

	fmt.Println("Seeding initial store items")
	err = s.SeedInitialStoreItems(ctx, s.PassportHostUrl)
	if err != nil {
		return terror.Error(err, "seed users failed")
	}

	if !isProd {
		fmt.Println("Seeding xsyn item metadata")
		_, _, _, _, err := s.SeedItemMetadata(ctx)
		if err != nil {
			return terror.Error(err, "seed nfts failed")
		}
		fmt.Println("Seeding users")
		err = s.Users(ctx, nil)
		if err != nil {
			return terror.Error(err, "seed users failed")
		}
	}
	fmt.Println("Seed initial state")

	fmt.Println("Seed complete")
	return nil
}

<<<<<<< HEAD
// func (s *Seeder) zaibatsuWarMachineAbilitySet(ctx context.Context, abilities []*passport.XsynMetadata) error {
// 	// get Zaibatsu war machines
// 	warMachines, err := db.WarMachineGetByUserID(ctx, s.Conn, passport.SupremacyZaibatsuUserID)
// 	if err != nil {
// 		return terror.Error(err)
// 	}

// 	for _, wm := range warMachines {
// 		abilityMetadata := &passport.AbilityMetadata{}
// 		passport.ParseAbilityMetadata(abilities[0], abilityMetadata)

// 		err := db.WarMachineAbilitySet(ctx, s.Conn, wm.ExternalTokenID, abilityMetadata.ExternalTokenID, passport.WarMachineAttFieldAbility01)
// 		if err != nil {
// 			return terror.Error(err)
// 		}

// 		err = db.WarMachineAbilityCostUpsert(ctx, s.Conn, wm.ExternalTokenID, abilityMetadata.ExternalTokenID, abilityMetadata.SupsCost)
// 		if err != nil {
// 			return terror.Error(err)
// 		}
// 	}

// 	return nil
// }

=======
>>>>>>> 9fc1e919
func (s *Seeder) factions(ctx context.Context) ([]*passport.Faction, error) {
	factions := []*passport.Faction{}
	for _, faction := range passport.Factions {
		var err error
		logoBlob := &passport.Blob{}
		backgroundBlob := &passport.Blob{}

		switch faction.Label {
		case "Red Mountain Offworld Mining Corporation":
			logoBlob, err = s.factionLogo(ctx, "red_mountain_logo")
			if err != nil {
				return nil, terror.Error(err)
			}
			backgroundBlob, err = s.factionBackground(ctx, "red_mountain_bg")
			if err != nil {
				return nil, terror.Error(err)
			}
		case "Boston Cybernetics":
			logoBlob, err = s.factionLogo(ctx, "boston_cybernetics_logo")
			if err != nil {
				return nil, terror.Error(err)
			}
			backgroundBlob, err = s.factionBackground(ctx, "boston_cybernetics_bg")
			if err != nil {
				return nil, terror.Error(err)
			}
		case "Zaibatsu Heavy Industries":
			logoBlob, err = s.factionLogo(ctx, "zaibatsu_logo")
			if err != nil {
				return nil, terror.Error(err)
			}
			backgroundBlob, err = s.factionBackground(ctx, "zaibatsu_bg")
			if err != nil {
				return nil, terror.Error(err)
			}
		}

		faction.LogoBlobID = logoBlob.ID
		faction.BackgroundBlobID = backgroundBlob.ID

		err = db.FactionCreate(ctx, s.Conn, faction)
		if err != nil {
			return nil, terror.Error(err)
		}

		factions = append(factions, faction)
	}

	// build faction mvp material view
	err := db.FactionMvpMaterialisedViewCreate(ctx, s.Conn)
	if err != nil {
		return nil, terror.Error(err)
	}

	return factions, nil
}

func (s *Seeder) factionLogo(ctx context.Context, filename string) (*passport.Blob, error) {
	// get read file from asset
	factionLogo, err := os.ReadFile(fmt.Sprintf("./asset/%s.svg", filename))
	if err != nil {
		return nil, terror.Error(err)
	}

	// Get hash
	hasher := md5.New()
	_, err = hasher.Write(factionLogo)
	if err != nil {
		return nil, terror.Error(err, "hash error")
	}
	hashResult := hasher.Sum(nil)
	hash := hex.EncodeToString(hashResult)

	blob := &passport.Blob{
		FileName:      filename,
		MimeType:      "image/svg+xml",
		Extension:     "svg",
		FileSizeBytes: int64(len(factionLogo)),
		File:          factionLogo,
		Hash:          &hash,
		Public:        true,
	}

	// insert blob
	err = db.BlobInsert(ctx, s.Conn, blob)
	if err != nil {
		return nil, terror.Error(err)
	}

	return blob, nil
}

func (s *Seeder) factionBackground(ctx context.Context, filename string) (*passport.Blob, error) {
	// get read file from asset
	factionLogo, err := os.ReadFile(fmt.Sprintf("./asset/%s.webp", filename))
	if err != nil {
		return nil, terror.Error(err)
	}

	// Get hash
	hasher := md5.New()
	_, err = hasher.Write(factionLogo)
	if err != nil {
		return nil, terror.Error(err, "hash error")
	}
	hashResult := hasher.Sum(nil)
	hash := hex.EncodeToString(hashResult)

	blob := &passport.Blob{
		FileName:      filename,
		MimeType:      "image/webp",
		Extension:     "webp",
		FileSizeBytes: int64(len(factionLogo)),
		File:          factionLogo,
		Hash:          &hash,
		Public:        true,
	}

	// insert blob
	err = db.BlobInsert(ctx, s.Conn, blob)
	if err != nil {
		return nil, terror.Error(err)
	}

	return blob, nil
}

// Roles for database spin-up
func (s *Seeder) Roles(ctx context.Context) error {

	var allPerms []string
	for _, perm := range passport.AllPerm {
		allPerms = append(allPerms, string(perm))
	}
	// Off world/OnChain Account role
	offWorldRole := &passport.Role{
		ID:          passport.UserRoleOffChain,
		Name:        "Off World Role",
		Permissions: allPerms,
		Tier:        1,
	}
	err := db.RoleCreateReserved(ctx, s.Conn, offWorldRole)
	if err != nil {
		return terror.Error(err)
	}

	// Xsyn Treasury Account role
	xsynTreasuryRole := &passport.Role{
		ID:          passport.UserRoleXsynTreasury,
		Name:        "Xsyn Treasury",
		Permissions: allPerms,
		Tier:        1,
	}
	err = db.RoleCreateReserved(ctx, s.Conn, xsynTreasuryRole)
	if err != nil {
		return terror.Error(err)
	}

	xsynSaleTreasuryRole := &passport.Role{
		ID:          passport.UserRoleXsynSaleTreasury,
		Name:        "Xsyn Sale Treasury",
		Permissions: allPerms,
		Tier:        1,
	}
	err = db.RoleCreateReserved(ctx, s.Conn, xsynSaleTreasuryRole)
	if err != nil {
		return terror.Error(err)
	}

	// Game Treasury Account role
	gameTreasuryRole := &passport.Role{
		ID:          passport.UserRoleGameAccount,
		Name:        "Game Treasury",
		Permissions: allPerms,
		Tier:        1,
	}
	err = db.RoleCreateReserved(ctx, s.Conn, gameTreasuryRole)
	if err != nil {
		return terror.Error(err)
	}

	// Member
	memberRole := &passport.Role{
		ID:          passport.UserRoleMemberID,
		Name:        "Member",
		Permissions: []string{
			// TODO: possible add perms?
			//string(passport.PermUserRead),
			//string(passport.PermOrganisationRead),
			//string(passport.PermProductList),
			//string(passport.PermProductRead),
		},
		Tier: 3,
	}
	err = db.RoleCreateReserved(ctx, s.Conn, memberRole)
	if err != nil {
		return terror.Error(err)
	}

	return nil
}

// Organisations for database spinup
func (s *Seeder) Organisations(ctx context.Context) ([]*passport.Organisation, error) {
	organisations := []*passport.Organisation{}

	org := &passport.Organisation{
		Name: "Ninja Software",
		Slug: "ninja-software",
	}
	err := db.OrganisationCreate(ctx, s.Conn, org)
	if err != nil {
		return nil, terror.Error(err)
	}
	organisations = append(organisations, org)

	for i := 0; i < 5; i++ {
		orgName := faker.Company().Name()
		orgSlug := slug.Make(orgName)

		org := &passport.Organisation{
			Name: orgName,
			Slug: orgSlug,
		}
		err := db.OrganisationCreate(ctx, s.Conn, org)
		if err != nil {
			return nil, terror.Error(err)
		}
		organisations = append(organisations, org)
	}

	return organisations, nil
}<|MERGE_RESOLUTION|>--- conflicted
+++ resolved
@@ -129,34 +129,6 @@
 	return nil
 }
 
-<<<<<<< HEAD
-// func (s *Seeder) zaibatsuWarMachineAbilitySet(ctx context.Context, abilities []*passport.XsynMetadata) error {
-// 	// get Zaibatsu war machines
-// 	warMachines, err := db.WarMachineGetByUserID(ctx, s.Conn, passport.SupremacyZaibatsuUserID)
-// 	if err != nil {
-// 		return terror.Error(err)
-// 	}
-
-// 	for _, wm := range warMachines {
-// 		abilityMetadata := &passport.AbilityMetadata{}
-// 		passport.ParseAbilityMetadata(abilities[0], abilityMetadata)
-
-// 		err := db.WarMachineAbilitySet(ctx, s.Conn, wm.ExternalTokenID, abilityMetadata.ExternalTokenID, passport.WarMachineAttFieldAbility01)
-// 		if err != nil {
-// 			return terror.Error(err)
-// 		}
-
-// 		err = db.WarMachineAbilityCostUpsert(ctx, s.Conn, wm.ExternalTokenID, abilityMetadata.ExternalTokenID, abilityMetadata.SupsCost)
-// 		if err != nil {
-// 			return terror.Error(err)
-// 		}
-// 	}
-
-// 	return nil
-// }
-
-=======
->>>>>>> 9fc1e919
 func (s *Seeder) factions(ctx context.Context) ([]*passport.Faction, error) {
 	factions := []*passport.Faction{}
 	for _, faction := range passport.Factions {
