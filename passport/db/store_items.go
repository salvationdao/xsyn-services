--- conflicted
+++ resolved
@@ -1,12 +1,6 @@
 package db
 
 import (
-<<<<<<< HEAD
-	"context"
-=======
-	"encoding/json"
-	"errors"
->>>>>>> 00ce6433
 	"fmt"
 	"strings"
 	"time"
@@ -73,9 +67,7 @@
 }
 
 func SyncStoreItems() error {
-<<<<<<< HEAD
-	// TODO: Vinnie - look into if we need this, if so update it to work with all our new items
-	//passlog.L.Debug().Str("fn", "SyncStoreItems").Msg("db func")
+	//passlog.L.Trace().Str("fn", "SyncStoreItems").Msg("db func")
 	//
 	//tx, err := passdb.StdConn.Begin()
 	//if err != nil {
@@ -108,7 +100,7 @@
 	//		}
 	//
 	//		collectionSlug = template.Template.CollectionSlug.String
-	//		collection, err = CollectionBySlug(context.Background(), passdb.Conn, collectionSlug)
+	//		collection, err = CollectionBySlug(collectionSlug)
 	//		if err != nil {
 	//			return err
 	//		}
@@ -181,118 +173,8 @@
 	//}
 	//err = tx.Commit()
 	//if err != nil {
-	//	return terror.Error(err)
-	//}
-=======
-	passlog.L.Trace().Str("fn", "SyncStoreItems").Msg("db func")
-
-	tx, err := passdb.StdConn.Begin()
-	if err != nil {
-		return err
-	}
-	defer tx.Rollback()
-	templateResp := &rpcclient.TemplatesResp{}
-	err = rpcclient.Client.Call("S.Templates", rpcclient.TemplatesReq{}, templateResp)
-	if err != nil {
-		return err
-	}
-	for _, template := range templateResp.TemplateContainers {
-		if template.Template.ID == uuid.Nil.String() {
-			return errors.New("nil template ID")
-		}
-		exists, err := boiler.StoreItemExists(tx, template.Template.ID)
-		if err != nil {
-			return err
-		}
-		passlog.L.Debug().Str("id", template.Template.ID).Msg("sync store item")
-		if !exists {
-			data, err := json.Marshal(template)
-			if err != nil {
-				return err
-			}
-			var collection *boiler.Collection
-			var collectionSlug string
-			if !template.Template.CollectionSlug.Valid {
-				return fmt.Errorf("template collection slug not valid")
-			}
-
-			collectionSlug = template.Template.CollectionSlug.String
-			collection, err = CollectionBySlug(collectionSlug)
-			if err != nil {
-				return err
-			}
-			if template.Template.IsDefault {
-				collection, err = AICollection()
-				if err != nil {
-					return err
-				}
-			}
-
-			if template.Template.ID == "" {
-				return fmt.Errorf("template.Template.ID invalid")
-			}
-			if collection.ID == "" {
-				return fmt.Errorf("collection.ID invalid")
-			}
-			if template.Template.FactionID == "" {
-				return fmt.Errorf("template.Template.FactionID invalid")
-			}
-			restrictionGroup, ok := RestrictionMap[template.Template.Tier]
-			if !ok {
-				return fmt.Errorf("restriction not found for %s", template.Template.Tier)
-			}
-
-			// Golds are prizes only, not purchasable
-			if template.BlueprintChassis.Skin == "Gold" {
-				restrictionGroup = RestrictionGroupPrize
-			}
-			if template.BlueprintChassis.Skin == "Slava Ukraini" {
-				restrictionGroup = RestrictionGroupPrize
-			}
-			amountAvailable, ok := AmountMap[template.Template.Tier]
-			if !ok {
-				return fmt.Errorf("amountAvailable not found for %s", template.Template.Tier)
-			}
-			priceCents, ok := PriceCentsMap[template.Template.Tier]
-			if !ok {
-				return fmt.Errorf("amountAvailable not found for %s", template.Template.Tier)
-			}
-			count, err := StoreItemPurchasedCount(uuid.Must(uuid.FromString(template.Template.ID)))
-			if err != nil {
-				return fmt.Errorf("get purchase count: %w", err)
-			}
-			newStoreItem := &boiler.StoreItem{
-				ID:               template.Template.ID,
-				CollectionID:     collection.ID,
-				FactionID:        template.Template.FactionID,
-				UsdCentCost:      priceCents,
-				Tier:             template.Template.Tier,
-				IsDefault:        template.Template.IsDefault,
-				AmountSold:       count,
-				AmountAvailable:  amountAvailable,
-				RestrictionGroup: restrictionGroup,
-				Data:             data,
-				RefreshesAt:      time.Now().Add(RefreshDuration),
-			}
-			passlog.L.Info().Str("id", template.Template.ID).Interface("data", newStoreItem).Msg("inserting new store item")
-			err = newStoreItem.Insert(tx, boil.Infer())
-			if err != nil {
-				return fmt.Errorf("insert new store item: %w", err)
-			}
-		} else {
-			passlog.L.Info().Str("id", template.Template.ID).Msg("updating existing store item")
-			_, err = refreshStoreItem(uuid.Must(uuid.FromString(template.Template.ID)), true)
-			if err != nil {
-
-				return err
-			}
-		}
-	}
-	err = tx.Commit()
-	if err != nil {
-		return err
-	}
->>>>>>> 00ce6433
+	//	return err
+	//}
 
 	return nil
 }
@@ -323,10 +205,7 @@
 	return count, err
 }
 
-<<<<<<< HEAD
-
-=======
->>>>>>> 00ce6433
+
 // StoreItemsAvailable return the total of available war machine in each faction
 func StoreItemsAvailable() ([]*types.FactionSaleAvailable, error) {
 	// TODO: Vinnie - rework this
@@ -380,9 +259,8 @@
 	return getStoreItem(storeItemID)
 }
 func StoreItemPurchasedCount(templateID uuid.UUID) (int, error) {
-<<<<<<< HEAD
 	// TODO: Vinnie - see if we still need and refactor if needed
-	//passlog.L.Debug().Str("fn", "StoreItemPurchasedCount").Msg("db func")
+	//passlog.L.Trace().Str("fn", "StoreItemPurchasedCount").Msg("db func")
 	//resp := &rpcclient.TemplatePurchasedCountResp{}
 	//err := rpcclient.Client.Call("S.TemplatePurchasedCount", rpcclient.TemplatePurchasedCountReq{TemplateID: templateID}, resp)
 	//if err != nil {
@@ -390,15 +268,6 @@
 	//}
 	//return resp.Count, nil
 	return 0,nil
-=======
-	passlog.L.Trace().Str("fn", "StoreItemPurchasedCount").Msg("db func")
-	resp := &rpcclient.TemplatePurchasedCountResp{}
-	err := rpcclient.Client.Call("S.TemplatePurchasedCount", rpcclient.TemplatePurchasedCountReq{TemplateID: templateID}, resp)
-	if err != nil {
-		return 0, err
-	}
-	return resp.Count, nil
->>>>>>> 00ce6433
 }
 
 func StoreItemsByFactionIDAndRestrictionGroup(factionID uuid.UUID, restrictionGroup string) ([]*boiler.StoreItem, error) {
@@ -427,22 +296,15 @@
 }
 
 func refreshStoreItem(storeItemID uuid.UUID, force bool) (*boiler.StoreItem, error) {
-<<<<<<< HEAD
-	//ctx := context.Background()
-	passlog.L.Debug().Str("fn", "refreshStoreItem").Msg("db func")
-=======
 	passlog.L.Trace().Str("fn", "refreshStoreItem").Msg("db func")
->>>>>>> 00ce6433
 	tx, err := passdb.StdConn.Begin()
 	if err != nil {
-		fmt.Println("here - 1")
 		return nil, err
 	}
 	defer tx.Rollback()
 
 	dbitem, err := boiler.FindStoreItem(tx, storeItemID.String())
 	if err != nil {
-		fmt.Println("here - 2")
 		return nil, err
 	}
 
@@ -452,19 +314,15 @@
 		}
 	}
 
-<<<<<<< HEAD
-	// TODO: Vinnie - fix this
 	//resp := &rpcclient.TemplateResp{}
 	//err = rpcclient.Client.Call("S.Template", rpcclient.TemplateReq{TemplateID: storeItemID}, resp)
 	//if err != nil {
-	//	fmt.Println("here - 3")
 	//	return nil, err
 	//}
 	//
 	//if resp.TemplateContainer.Template.CollectionSlug.Valid {
-	//	collection, err := CollectionBySlug(ctx, passdb.Conn, resp.TemplateContainer.Template.CollectionSlug.String)
+	//	collection, err := CollectionBySlug(resp.TemplateContainer.Template.CollectionSlug.String)
 	//	if err != nil {
-	//		fmt.Println("here - 4")
 	//		return nil, err
 	//	}
 	//	dbitem.CollectionID = collection.ID
@@ -472,7 +330,6 @@
 	//
 	//b, err := json.Marshal(resp.TemplateContainer)
 	//if err != nil {
-	//	fmt.Println("here - 5")
 	//	return nil, err
 	//}
 	//
@@ -494,61 +351,13 @@
 	//
 	//_, err = dbitem.Update(tx, boil.Infer())
 	//if err != nil {
-	//	fmt.Println("here - 6")
 	//	return nil, err
 	//}
 	//
 	//err = tx.Commit()
 	//if err != nil {
-	//	fmt.Println("here - 7")
-	//	return nil, terror.Error(err)
-	//}
-=======
-	resp := &rpcclient.TemplateResp{}
-	err = rpcclient.Client.Call("S.Template", rpcclient.TemplateReq{TemplateID: storeItemID}, resp)
-	if err != nil {
-		return nil, err
-	}
-
-	if resp.TemplateContainer.Template.CollectionSlug.Valid {
-		collection, err := CollectionBySlug(resp.TemplateContainer.Template.CollectionSlug.String)
-		if err != nil {
-			return nil, err
-		}
-		dbitem.CollectionID = collection.ID
-	}
-
-	b, err := json.Marshal(resp.TemplateContainer)
-	if err != nil {
-		return nil, err
-	}
-
-	dbitem.Data = b
-	dbitem.FactionID = resp.TemplateContainer.Template.FactionID
-	dbitem.RefreshesAt = time.Now().Add(RefreshDuration)
-	dbitem.UpdatedAt = time.Now()
-
-	// Not done on a refresh as it should never be updated via sync after initial insertion
-	// dbitem.RestrictionGroup = restrictionGroup
-	// dbitem.AmountAvailable = amountAvailable
-	// dbitem.UsdCentCost = priceCents
-	// dbitem.AmountSold = count
-
-	dbitem.Tier = resp.TemplateContainer.Template.Tier
-	dbitem.IsDefault = resp.TemplateContainer.Template.IsDefault
-
-	passlog.L.Info().Str("id", dbitem.ID).Interface("data", dbitem).Msg("updating store item")
-
-	_, err = dbitem.Update(tx, boil.Infer())
-	if err != nil {
-		return nil, err
-	}
-
-	err = tx.Commit()
-	if err != nil {
-		return nil, err
-	}
->>>>>>> 00ce6433
+	//	return nil, err
+	//}
 
 	return dbitem, nil
 
