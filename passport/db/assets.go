package db

import (
	"database/sql"
	"errors"
	"fmt"
	"github.com/gofrs/uuid"
	"github.com/ninja-software/terror/v2"
	"github.com/volatiletech/null/v8"
	"github.com/volatiletech/sqlboiler/v4/boil"
	"github.com/volatiletech/sqlboiler/v4/queries/qm"
	"github.com/volatiletech/sqlboiler/v4/types"
	"time"
	"xsyn-services/boiler"
	"xsyn-services/passport/passdb"
	"xsyn-services/passport/passlog"
	"xsyn-services/passport/supremacy_rpcclient"
	xsynTypes "xsyn-services/types"
)

func IsUserAssetColumn(col string) bool {
	switch col {
	case boiler.UserAssetColumns.ID,
		boiler.UserAssetColumns.CollectionID,
		boiler.UserAssetColumns.TokenID,
		boiler.UserAssetColumns.Tier,
		boiler.UserAssetColumns.Hash,
		boiler.UserAssetColumns.OwnerID,
		boiler.UserAssetColumns.Data,
		boiler.UserAssetColumns.Attributes,
		boiler.UserAssetColumns.Name,
		boiler.UserAssetColumns.ImageURL,
		boiler.UserAssetColumns.ExternalURL,
		boiler.UserAssetColumns.Description,
		boiler.UserAssetColumns.BackgroundColor,
		boiler.UserAssetColumns.AnimationURL,
		boiler.UserAssetColumns.YoutubeURL,
		boiler.UserAssetColumns.UnlockedAt,
		boiler.UserAssetColumns.MintedAt,
		boiler.UserAssetColumns.OnChainStatus,
		boiler.UserAssetColumns.DeletedAt,
		boiler.UserAssetColumns.DataRefreshedAt:
		return true
	default:
		return false
	}
}

<<<<<<< HEAD
func IsUserAsset1155Column(col string) bool {
	switch col {
	case boiler.UserAssets1155Columns.ID,
		boiler.UserAssets1155Columns.CollectionID,
		boiler.UserAssets1155Columns.Label,
		boiler.UserAssets1155Columns.Description,
		boiler.UserAssets1155Columns.OwnerID,
		boiler.UserAssets1155Columns.Attributes,
		boiler.UserAssets1155Columns.ImageURL,
		boiler.UserAssets1155Columns.AnimationURL,
		boiler.UserAssets1155Columns.ServiceID:
		return true
	default:
		return false
	}
}

=======
>>>>>>> 821dd7a8
type AssetListOpts struct {
	UserID          xsynTypes.UserID
	Sort            *ListSortRequest
	Filter          *ListFilterRequest
	AttributeFilter *AttributeFilterRequest
	AssetType       string
	Search          string
	PageSize        int
	Page            int
}

func AssetList721(opts *AssetListOpts) (int64, []*xsynTypes.UserAsset, error) {
	var queryMods []qm.QueryMod

	// create the where owner id = clause
	queryMods = append(queryMods, GenerateListFilterQueryMod(ListFilterRequestItem{
		Table:    boiler.TableNames.UserAssets,
		Column:   boiler.UserAssetColumns.OwnerID,
		Operator: OperatorValueTypeEquals,
		Value:    opts.UserID.String(),
	}, 0, ""))

	// Filters // TODO: filtering
	//if opts.Filter != nil {
	//	// if we have filter
	//	for i, f := range opts.Filter.Items {
	//		// validate it is the right table and valid column
	//		if f.Table == boiler.TableNames.UserAssets && IsAssetColumn(f.Column) {
	//			queryMods = append(queryMods, GenerateListFilterQueryMod(*f, i+1, opts.Filter.LinkOperator))
	//		}
	//
	//	}
	//}

	if opts.AssetType != "" {
		queryMods = append(queryMods, GenerateListFilterQueryMod(ListFilterRequestItem{
			Table:    boiler.TableNames.UserAssets,
			Column:   boiler.UserAssetColumns.AssetType,
			Operator: OperatorValueTypeEquals,
			Value:    opts.AssetType,
		}, 0, ""))
	}

	// Search
	if opts.Search != "" {
		xSearch := ParseQueryText(opts.Search, true)
		if len(xSearch) > 0 {
			queryMods = append(queryMods,
				qm.And(fmt.Sprintf(
					"((to_tsvector('english', %[1]s.%[2]s) @@ to_tsquery(?))",
					boiler.TableNames.UserAssets,
					boiler.UserAssetColumns.Name,
				),
					xSearch,
				))
		}
	}

	total, err := boiler.UserAssets(
		queryMods...,
	).Count(passdb.StdConn)
	if err != nil {
		return 0, nil, err
	}
	// Sort
	if opts.Sort != nil && opts.Sort.Table == boiler.TableNames.UserAssets && IsUserAssetColumn(opts.Sort.Column) && opts.Sort.Direction.IsValid() {
		queryMods = append(queryMods, qm.OrderBy(fmt.Sprintf("%s.%s %s", boiler.TableNames.UserAssets, opts.Sort.Column, opts.Sort.Direction)))
	} else {
		queryMods = append(queryMods, qm.OrderBy(fmt.Sprintf("%s.%s desc", boiler.TableNames.UserAssets, boiler.UserAssetColumns.Name)))
	}

	// Limit/Offset
	if opts.PageSize > 0 {
		queryMods = append(queryMods, qm.Limit(opts.PageSize))
	}
	if opts.Page > 0 {
		queryMods = append(queryMods, qm.Offset(opts.PageSize*(opts.Page-1)))
	}

	boilerAssets, err := boiler.UserAssets(queryMods...).All(passdb.StdConn)
	if err != nil {
		return 0, nil, err
	}

	return total, xsynTypes.UserAssets721FromBoiler(boilerAssets), nil
}

func AssetList1155(opts *AssetListOpts) (int64, []*xsynTypes.User1155Asset, error) {
	var queryMods []qm.QueryMod

	// create the where owner id = clause
	queryMods = append(queryMods, GenerateListFilterQueryMod(ListFilterRequestItem{
		Table:    boiler.TableNames.UserAssets1155,
		Column:   boiler.UserAssets1155Columns.OwnerID,
		Operator: OperatorValueTypeEquals,
		Value:    opts.UserID.String(),
	}, 0, ""))

	// Filters // TODO: filtering
	//if opts.Filter != nil {
	//	// if we have filter
	//	for i, f := range opts.Filter.Items {
	//		// validate it is the right table and valid column
	//		if f.Table == boiler.TableNames.UserAssets && IsAssetColumn(f.Column) {
	//			queryMods = append(queryMods, GenerateListFilterQueryMod(*f, i+1, opts.Filter.LinkOperator))
	//		}
	//
	//	}
	//}

	// Search
	if opts.Search != "" {
		xSearch := ParseQueryText(opts.Search, true)
		if len(xSearch) > 0 {
			queryMods = append(queryMods,
				qm.And(fmt.Sprintf(
					"((to_tsvector('english', %[1]s.%[2]s) @@ to_tsquery(?))",
					boiler.TableNames.UserAssets1155,
					boiler.UserAssets1155Columns.Label,
				),
					xSearch,
				))
		}
	}

	total, err := boiler.UserAssets1155S(
		queryMods...,
	).Count(passdb.StdConn)
	if err != nil {
		return 0, nil, err
	}
	// Sort
	if opts.Sort != nil && opts.Sort.Table == boiler.TableNames.UserAssets1155 && IsUserAsset1155Column(opts.Sort.Column) && opts.Sort.Direction.IsValid() {
		queryMods = append(queryMods, qm.OrderBy(fmt.Sprintf("%s.%s %s", boiler.TableNames.UserAssets1155, opts.Sort.Column, opts.Sort.Direction)))
	} else {
		queryMods = append(queryMods, qm.OrderBy(fmt.Sprintf("%s.%s desc", boiler.TableNames.UserAssets1155, boiler.UserAssets1155Columns.Label)))
	}

	// Limit/Offset
	if opts.PageSize > 0 {
		queryMods = append(queryMods, qm.Limit(opts.PageSize))
	}
	if opts.Page > 0 {
		queryMods = append(queryMods, qm.Offset(opts.PageSize*(opts.Page-1)))
	}

	queryMods = append(queryMods, qm.Load(boiler.UserAssets1155Rels.Collection, qm.Select(boiler.CollectionColumns.Slug, boiler.CollectionColumns.ID, boiler.CollectionColumns.MintContract)))
	queryMods = append(queryMods, boiler.UserAssets1155Where.Count.GT(0))

	boilerAssets, err := boiler.UserAssets1155S(queryMods...).All(passdb.StdConn)
	if err != nil {
		return 0, nil, err
	}

	return total, xsynTypes.UserAssets1155FromBoiler(boilerAssets), nil
}

func PurchasedItemRegister(storeItemID uuid.UUID, ownerID uuid.UUID) ([]*xsynTypes.UserAsset, error) {
	passlog.L.Trace().Str("fn", "PurchasedItemRegister").Msg("db func")
	req := supremacy_rpcclient.TemplateRegisterReq{TemplateID: storeItemID, OwnerID: ownerID}
	resp := &supremacy_rpcclient.TemplateRegisterResp{}
	err := supremacy_rpcclient.SupremacyClient.Call("S.TemplateRegisterHandler", req, resp)
	if err != nil {
		return nil, terror.Error(err, "communication to supremacy has failed")
	}
	var newItems []*xsynTypes.UserAsset
	// for each asset, assign it on our database
	for _, itm := range resp.Assets {
		userAsset, err := RegisterUserAsset(itm, xsynTypes.SupremacyGameUserID.String())
		if err != nil {
			return nil, terror.Error(err, "Failed to register new user asset.")
		}

		newItems = append(newItems, xsynTypes.UserAssetFromBoiler(userAsset))
	}

	return newItems, nil
}

func RegisterUserAsset(itm *supremacy_rpcclient.XsynAsset, serviceID string) (*boiler.UserAsset, error) {
	// get collection
	collection, err := CollectionBySlug(itm.CollectionSlug)
	if err != nil {
		return nil, terror.Error(err)
	}

	var jsonAtrribs types.JSON
	err = jsonAtrribs.Marshal(itm.Attributes)
	if err != nil {
		return nil, terror.Error(err)
	}

	boilerAsset := &boiler.UserAsset{
		CollectionID:    collection.ID,
		ID:              itm.ID,
		TokenID:         itm.TokenID,
		Tier:            itm.Tier,
		Hash:            itm.Hash,
		OwnerID:         itm.OwnerID,
		Data:            itm.Data,
		Attributes:      jsonAtrribs,
		Name:            itm.Name,
		AssetType:       itm.AssetType,
		ImageURL:        itm.ImageURL,
		ExternalURL:     itm.ExternalURL,
		Description:     itm.Description,
		BackgroundColor: itm.BackgroundColor,
		AnimationURL:    itm.AnimationURL,
		YoutubeURL:      itm.YoutubeURL,
		UnlockedAt:      itm.UnlockedAt,
		AvatarURL:       itm.AvatarURL,
		MintedAt:        itm.MintedAt,
		OnChainStatus:   itm.OnChainStatus,
		DataRefreshedAt: time.Now(),
		LockedToService: null.StringFrom(serviceID),
	}

	// see if old asset exists
	oldAsset, err := boiler.PurchasedItemsOlds(
		boiler.PurchasedItemsOldWhere.CollectionID.EQ(collection.ID),
		boiler.PurchasedItemsOldWhere.ExternalTokenID.EQ(int(itm.TokenID)),
	).One(passdb.StdConn)
	if err != nil && !errors.Is(err, sql.ErrNoRows) {
		return nil, terror.Error(err)
	}

	if oldAsset != nil {
		boilerAsset.MintedAt = oldAsset.MintedAt
		boilerAsset.OnChainStatus = oldAsset.OnChainStatus
		boilerAsset.UnlockedAt = oldAsset.UnlockedAt
	}

	// if minted tell gameserver item is xsyn locked
	if boilerAsset.OnChainStatus == "STAKABLE" {
		boilerAsset.LockedToService = null.String{}
		err := supremacy_rpcclient.AssetUnlockFromSupremacy(xsynTypes.UserAssetFromBoiler(boilerAsset), 0)
		if err != nil {
			return nil, terror.Error(err)
		}
	}

<<<<<<< HEAD
		boilerAsset := &boiler.UserAsset{
			CollectionID:    collection.ID,
			ID:              itm.ID,
			TokenID:         itm.TokenID,
			Tier:            itm.Tier,
			Hash:            itm.Hash,
			OwnerID:         itm.OwnerID,
			Data:            itm.Data,
			Attributes:      jsonAtrribs,
			Name:            itm.Name,
			AssetType:       itm.AssetType,
			ImageURL:        itm.ImageURL,
			ExternalURL:     itm.ExternalURL,
			Description:     itm.Description,
			BackgroundColor: itm.BackgroundColor,
			AnimationURL:    itm.AnimationURL,
			YoutubeURL:      itm.YoutubeURL,
			UnlockedAt:      itm.UnlockedAt,
			AvatarURL:       itm.AvatarURL,
			MintedAt:        itm.MintedAt,
			OnChainStatus:   itm.OnChainStatus,
			DataRefreshedAt: time.Now(),
			LockedToService: null.StringFrom(xsynTypes.SupremacyGameUserID.String()),
=======
	// if staked tell gameserver item is market locked
	if boilerAsset.OnChainStatus == "UNSTAKABLE" {
		err := supremacy_rpcclient.AssetLockToSupremacy(xsynTypes.UserAssetFromBoiler(boilerAsset), 0, false)
		if err != nil {
			return nil, terror.Error(err)
>>>>>>> 821dd7a8
		}
	}

	// if staked tell gameserver item is market locked
	// UNSTAKABLE_OLD = still staked on old contract, not market tradable
	if boilerAsset.OnChainStatus == "UNSTAKABLE_OLD" {
		err := supremacy_rpcclient.AssetLockToSupremacy(xsynTypes.UserAssetFromBoiler(boilerAsset), 0, true)
		if err != nil {
			return nil, terror.Error(err)
		}
	}

	err = boilerAsset.Insert(passdb.StdConn, boil.Infer())
	if err != nil {
		passlog.L.Error().Interface("itm", itm).Err(err).Msg("failed to register new asset - can't insert asset")
		return nil, err
	}

	return boilerAsset, nil
}<|MERGE_RESOLUTION|>--- conflicted
+++ resolved
@@ -46,7 +46,6 @@
 	}
 }
 
-<<<<<<< HEAD
 func IsUserAsset1155Column(col string) bool {
 	switch col {
 	case boiler.UserAssets1155Columns.ID,
@@ -64,8 +63,6 @@
 	}
 }
 
-=======
->>>>>>> 821dd7a8
 type AssetListOpts struct {
 	UserID          xsynTypes.UserID
 	Sort            *ListSortRequest
@@ -307,37 +304,11 @@
 		}
 	}
 
-<<<<<<< HEAD
-		boilerAsset := &boiler.UserAsset{
-			CollectionID:    collection.ID,
-			ID:              itm.ID,
-			TokenID:         itm.TokenID,
-			Tier:            itm.Tier,
-			Hash:            itm.Hash,
-			OwnerID:         itm.OwnerID,
-			Data:            itm.Data,
-			Attributes:      jsonAtrribs,
-			Name:            itm.Name,
-			AssetType:       itm.AssetType,
-			ImageURL:        itm.ImageURL,
-			ExternalURL:     itm.ExternalURL,
-			Description:     itm.Description,
-			BackgroundColor: itm.BackgroundColor,
-			AnimationURL:    itm.AnimationURL,
-			YoutubeURL:      itm.YoutubeURL,
-			UnlockedAt:      itm.UnlockedAt,
-			AvatarURL:       itm.AvatarURL,
-			MintedAt:        itm.MintedAt,
-			OnChainStatus:   itm.OnChainStatus,
-			DataRefreshedAt: time.Now(),
-			LockedToService: null.StringFrom(xsynTypes.SupremacyGameUserID.String()),
-=======
 	// if staked tell gameserver item is market locked
 	if boilerAsset.OnChainStatus == "UNSTAKABLE" {
 		err := supremacy_rpcclient.AssetLockToSupremacy(xsynTypes.UserAssetFromBoiler(boilerAsset), 0, false)
 		if err != nil {
 			return nil, terror.Error(err)
->>>>>>> 821dd7a8
 		}
 	}
 
