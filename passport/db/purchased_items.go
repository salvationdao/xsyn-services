package db

import (
	"database/sql"
	"encoding/json"
	"fmt"
	"strconv"
	"strings"
	"time"
	"xsyn-services/boiler"
	"xsyn-services/passport/passdb"
	"xsyn-services/passport/passlog"
	"xsyn-services/types"

	"xsyn-services/passport/rpcclient"

	"github.com/ethereum/go-ethereum/common"
	"github.com/gofrs/uuid"
	"github.com/ninja-software/terror/v2"
	"github.com/volatiletech/sqlboiler/v4/boil"
	"github.com/volatiletech/sqlboiler/v4/queries/qm"
)

type OnChainStatus string

const MINTABLE OnChainStatus = "MINTABLE"
const STAKABLE OnChainStatus = "STAKABLE"
const UNSTAKABLE OnChainStatus = "UNSTAKABLE"

func PurchasedItemSetOnChainStatus(purchasedItemID uuid.UUID, status OnChainStatus) error {
	item, err := boiler.FindPurchasedItem(passdb.StdConn, purchasedItemID.String())
	if err != nil {
		return err
	}
	item.OnChainStatus = string(status)
	_, err = item.Update(passdb.StdConn, boil.Whitelist(boiler.PurchasedItemColumns.OnChainStatus))
	if err != nil {
		return err
	}
	return nil
}

const RefreshDuration = 24 * time.Hour

// SyncPurchasedItems against gameserver
func SyncPurchasedItems() error {
<<<<<<< HEAD
	passlog.L.Debug().Str("fn", "SyncPurchasedItems").Msg("db func")
	// TODO: Vinnie fix
	//tx, err := passdb.StdConn.Begin()
	//if err != nil {
	//	return terror.Error(err)
	//}
	//defer tx.Rollback()
	//mechResp := &rpcclient.MechsResp{}
	//err = rpcclient.Client.Call("S.Mechs", rpcclient.MechsReq{}, mechResp)
	//if err != nil {
	//	return terror.Error(err)
	//}
	//for _, item := range mechResp.MechContainers {
	//	exists, err := boiler.PurchasedItemExists(tx, item.Mech.ID)
	//	if err != nil {
	//		passlog.L.Err(err).Str("id", item.Mech.ID).Msg("check if mech exists")
	//		return terror.Error(err)
	//	}
	//	if !exists {
	//		data, err := json.Marshal(item)
	//		if err != nil {
	//			return terror.Error(err)
	//		}
	//		var collection *boiler.Collection
	//		var collectionSlug string
	//		if !item.Mech.CollectionSlug.Valid {
	//			return terror.Error(fmt.Errorf("mech collection slug not valid"), "Mech collection slug not valid")
	//		}
	//
	//		collectionSlug = item.Mech.CollectionSlug.String
	//		collection, err = CollectionBySlug(context.Background(), passdb.Conn, collectionSlug)
	//		if err != nil {
	//			return terror.Error(err)
	//		}
	//		if item.Mech.IsDefault {
	//			collection, err = AICollection()
	//			if err != nil {
	//				return terror.Error(err)
	//			}
	//		}
	//
	//		if item.Mech.Hash == "k8zlb6Yl1L" {
	//			collection, err = RogueCollection()
	//			if err != nil {
	//				return terror.Error(err)
	//			}
	//		}
	//
	//		newItem := &boiler.PurchasedItem{
	//			ID:              item.Mech.ID,
	//			CollectionID:    collection.ID,
	//			StoreItemID:     item.Mech.TemplateID,
	//			OwnerID:         item.Mech.OwnerID,
	//			ExternalTokenID: item.Mech.ExternalTokenID,
	//			IsDefault:       item.Mech.IsDefault,
	//			Tier:            item.Mech.Tier,
	//			Hash:            item.Mech.Hash,
	//			Data:            data,
	//			RefreshesAt:     time.Now().Add(RefreshDuration),
	//		}
	//		passlog.L.Info().Str("id", item.Mech.ID).
	//			Str("collection_id", collection.ID).
	//			Str("store_item_id", item.Mech.TemplateID).
	//			Str("owner_id", item.Mech.OwnerID).
	//			Int("external_token_id", item.Mech.ExternalTokenID).
	//			Msg("creating new mech")
	//		err = newItem.Insert(tx, boil.Infer())
	//		if err != nil {
	//			return terror.Error(err)
	//		}
	//	} else {
	//		passlog.L.Info().Str("id", item.Mech.ID).Msg("updating existing mech")
	//		_, err = refreshItem(uuid.Must(uuid.FromString(item.Mech.ID)), true)
	//		if err != nil {
	//			return terror.Error(err)
	//		}
	//	}
	//
	//}
	//
	//err = tx.Commit()
	//if err != nil {
	//	return terror.Error(err)
	//}
=======
	passlog.L.Trace().Str("fn", "SyncPurchasedItems").Msg("db func")
	tx, err := passdb.StdConn.Begin()
	if err != nil {
		return err
	}
	defer tx.Rollback()
	mechResp := &rpcclient.MechsResp{}
	err = rpcclient.Client.Call("S.Mechs", rpcclient.MechsReq{}, mechResp)
	if err != nil {
		return err
	}
	for _, item := range mechResp.MechContainers {
		exists, err := boiler.PurchasedItemExists(tx, item.Mech.ID)
		if err != nil {
			passlog.L.Err(err).Str("id", item.Mech.ID).Msg("check if mech exists")
			return err
		}
		if !exists {
			data, err := json.Marshal(item)
			if err != nil {
				return err
			}
			var collection *boiler.Collection
			var collectionSlug string
			if !item.Mech.CollectionSlug.Valid {
				return terror.Error(fmt.Errorf("mech collection slug not valid"), "Mech collection slug not valid")
			}

			collectionSlug = item.Mech.CollectionSlug.String
			collection, err = CollectionBySlug(collectionSlug)
			if err != nil {
				return err
			}
			if item.Mech.IsDefault {
				collection, err = AICollection()
				if err != nil {
					return err
				}
			}

			if item.Mech.Hash == "k8zlb6Yl1L" {
				collection, err = RogueCollection()
				if err != nil {
					return err
				}
			}

			newItem := &boiler.PurchasedItem{
				ID:              item.Mech.ID,
				CollectionID:    collection.ID,
				StoreItemID:     item.Mech.TemplateID,
				OwnerID:         item.Mech.OwnerID,
				ExternalTokenID: item.Mech.ExternalTokenID,
				IsDefault:       item.Mech.IsDefault,
				Tier:            item.Mech.Tier,
				Hash:            item.Mech.Hash,
				Data:            data,
				RefreshesAt:     time.Now().Add(RefreshDuration),
			}
			passlog.L.Info().Str("id", item.Mech.ID).
				Str("collection_id", collection.ID).
				Str("store_item_id", item.Mech.TemplateID).
				Str("owner_id", item.Mech.OwnerID).
				Int("external_token_id", item.Mech.ExternalTokenID).
				Msg("creating new mech")
			err = newItem.Insert(tx, boil.Infer())
			if err != nil {
				return err
			}
		} else {
			passlog.L.Info().Str("id", item.Mech.ID).Msg("updating existing mech")
			_, err = refreshItem(uuid.Must(uuid.FromString(item.Mech.ID)), true)
			if err != nil {
				return err
			}
		}

	}

	err = tx.Commit()
	if err != nil {
		return err
	}
>>>>>>> 00ce6433

	return nil
}

// PurchasedItemLock lock for five minutes after user receives a mint signature to prevent on-world/off-world split brain
func PurchasedItemLock(itemID uuid.UUID) (*boiler.PurchasedItem, error) {
	tx, err := passdb.StdConn.Begin()
	if err != nil {
		return nil, err
	}
	defer tx.Rollback()
	item, err := boiler.FindPurchasedItem(tx, itemID.String())
	if err != nil {
		return nil, err
	}
	item.UnlockedAt = time.Now().Add(5 * time.Minute)
	_, err = item.Update(tx, boil.Infer())
	if err != nil {
		return nil, err
	}
	err = tx.Commit()
	if err != nil {
		return nil, err
	}
	return item, nil
}
func PurchasedItemIsOnWorld()  {}
func PurchasedItemIsOffWorld() {}
func PurchasedItemIsMinted(collectionAddr common.Address, tokenID int) (bool, error) {
	item, err := PurchasedItemByMintContractAndTokenID(collectionAddr, tokenID)
	if err != nil {
		return false, err
	}
	return item.OnChainStatus != string(MINTABLE), nil
}

func PurchasedItemByMintContractAndTokenID(contractAddr common.Address, tokenID int) (*boiler.PurchasedItem, error) {
	passlog.L.Trace().Str("fn", "PurchasedItemByMintContractAndTokenID").Strs("args", []string{contractAddr.Hex(), strconv.Itoa(tokenID)}).Msg("db func")
	collection, err := CollectionByMintAddress(contractAddr)
	if err != nil {
		return nil, err
	}
	item, err := boiler.PurchasedItems(
		boiler.PurchasedItemWhere.CollectionID.EQ(collection.ID),
		boiler.PurchasedItemWhere.ExternalTokenID.EQ(tokenID),
	).One(passdb.StdConn)
	if err != nil {
		return nil, err
	}
	item, err = getPurchasedItem(uuid.Must(uuid.FromString(item.ID)))
	if err != nil {
		return nil, err
	}
	return item, nil
}
func PurchasedItemByHash(hash string) (*boiler.PurchasedItem, error) {
	passlog.L.Trace().Str("fn", "PurchasedItemByHash").Msg("db func")
	item, err := boiler.PurchasedItems(boiler.PurchasedItemWhere.Hash.EQ(hash)).One(passdb.StdConn)
	if err != nil && err != sql.ErrNoRows {
		return nil, err
	}
	if err != nil {
		passlog.L.Error().Err(err).Msgf("unable to retrieve hash: %s", hash)
		return nil, err
	}
	item, err = getPurchasedItem(uuid.Must(uuid.FromString(item.ID)))
	if err != nil {
		return nil, err
	}
	return item, nil
}
func PurchasedItemsByOwnerID(ownerID string, limit int, afterExternalTokenID *int, includeAssetIDs, excludeAssetIDs []uuid.UUID) ([]*boiler.PurchasedItem, error) {
	passlog.L.Trace().Str("fn", "PurchasedItemsByOwnerID").Msg("db func")

	orderBy := boiler.PurchasedItemColumns.ExternalTokenID + " ASC"
	orderByArgs := []interface{}{}
	queryMods := []qm.QueryMod{
		boiler.PurchasedItemWhere.OwnerID.EQ(ownerID),
		qm.Limit(limit),
	}
	if afterExternalTokenID != nil {
		queryMods = append(queryMods, boiler.PurchasedItemWhere.ExternalTokenID.GT(*afterExternalTokenID))
	}
	if len(includeAssetIDs) > 0 {
		queuePositions := []string{}
		for i, assetID := range includeAssetIDs {
			queuePositions = append(queuePositions, fmt.Sprintf("WHEN ? THEN %d", i))
			orderByArgs = append(orderByArgs, assetID.String())
		}

		orderBy = fmt.Sprintf(
			`(
				CASE %s
					%s
				END
			), %s`,
			boiler.PurchasedItemColumns.ID,
			strings.Join(queuePositions, "\n"),
			orderBy,
		)
	}
	if len(excludeAssetIDs) > 0 {
		args := []string{}
		for _, assetID := range excludeAssetIDs {
			args = append(args, assetID.String())
		}
		queryMods = append(queryMods, boiler.PurchasedItemWhere.ID.NIN(args))
	}
	queryMods = append(queryMods, qm.OrderBy(orderBy, orderByArgs...))

	items, err := boiler.PurchasedItems(queryMods...).All(passdb.StdConn)
	if err != nil {
		return nil, err
	}
	result := []*boiler.PurchasedItem{}
	for _, item := range items {
		item, err = getPurchasedItem(uuid.Must(uuid.FromString(item.ID)))
		if err != nil {
			return nil, err
		}
		result = append(result, item)
	}
	return result, nil
}

<<<<<<< HEAD
func PurchasedItemsByOwnerIDAndTier(ownerID uuid.UUID, tier string) (int, error) {
=======
func PurchasedItemsbyOwnerIDAndTier(ownerID string, tier string) (int, error) {
>>>>>>> 00ce6433
	count, err := boiler.PurchasedItems(
		boiler.PurchasedItemWhere.OwnerID.EQ(ownerID),
		boiler.PurchasedItemWhere.Tier.EQ(tier),
	).Count(passdb.StdConn)
	if err != nil {
		return 0, err
	}
	return int(count), nil
}

// PurchasedItems for admin only
func PurchasedItems() ([]*boiler.PurchasedItem, error) {
	result, err := boiler.PurchasedItems().All(passdb.StdConn)
	if err != nil {
		return nil, err
	}
	return result, nil
}

<<<<<<< HEAD
func PurchasedItemRegister(storeItemID uuid.UUID, ownerID uuid.UUID) ([]*boiler.PurchasedItem, error) {
	passlog.L.Debug().Str("fn", "PurchasedItemRegister").Msg("db func")
	req := rpcclient.TemplateRegisterReq{TemplateID: storeItemID, OwnerID: ownerID}
	resp := &rpcclient.TemplateRegisterResp{}
	err := rpcclient.Client.Call("S.TemplateRegister", req, resp)
=======
func PurchasedItemRegister(storeItemID uuid.UUID, ownerID string) (*boiler.PurchasedItem, error) {
	passlog.L.Trace().Str("fn", "PurchasedItemRegister").Msg("db func")
	req := rpcclient.MechRegisterReq{TemplateID: storeItemID, OwnerID: ownerID}
	resp := &rpcclient.MechRegisterResp{}
	err := rpcclient.Client.Call("S.MechRegister", req, resp)
	if err != nil {
		return nil, terror.Error(err, "communication to supremacy has failed")
	}

	data, err := json.Marshal(resp.MechContainer)
>>>>>>> 00ce6433
	if err != nil {
		return nil, err
	}
	var newItems []*boiler.PurchasedItem
	// for each asset, assign it on our database
	for _, itm := range resp.Assets {
		data, err := json.Marshal(itm.Data)
		if err != nil {
			return nil, terror.Error(err)
		}

		// get collection
		collection, err := CollectionBySlug(context.Background(), passdb.Conn, itm.CollectionSlug)
		if err != nil {
			return nil, terror.Error(err)
		}

<<<<<<< HEAD
		newItem := &boiler.PurchasedItem{
			ID:              itm.ID,
			ExternalTokenID: itm.TokenID,
			Hash:            itm.Hash,
			Tier:            itm.Tier,
			CollectionID:    collection.ID,
			OwnerID:         itm.OwnerID,
			Data:            data,
			RefreshesAt:     time.Now().Add(RefreshDuration),
		}
		newItem, err = setPurchasedItem(newItem)
		if err != nil {
			passlog.L.Error().Err(err).Interface("newItem", newItem).Msg("failed to purchase")
			return nil, terror.Error(err)
		}

		newItems = append(newItems, newItem)

		// TODO: Vinnie - figure how we want to handle store counts, separate store counts? joint?
		//storeItem, err := boiler.FindStoreItem(passdb.StdConn, resp.MechContainer.Mech.TemplateID)
		//if err != nil {
		//	return nil, terror.Error(err)
		//}
		//newCount, err := StoreItemPurchasedCount(uuid.Must(uuid.FromString(resp.MechContainer.Mech.TemplateID)))
		//if err != nil {
		//	return nil, terror.Error(err)
		//}
		//storeItem.AmountSold = newCount
		//_, err = storeItem.Update(passdb.StdConn, boil.Whitelist(boiler.StoreItemColumns.AmountSold))
		//if err != nil {
		//	return nil, terror.Error(err)
		//}
	}

	return newItems, nil
=======
	collection, err = CollectionBySlug(collectionSlug)
	if err != nil {
		return nil, err
	}
	if resp.MechContainer.Mech.IsDefault {
		collection, err = AICollection()
		if err != nil {
			return nil, err
		}
	}
	newItem := &boiler.PurchasedItem{
		ID:              resp.MechContainer.Mech.ID,
		StoreItemID:     resp.MechContainer.Mech.TemplateID,
		ExternalTokenID: resp.MechContainer.Mech.ExternalTokenID,
		Hash:            resp.MechContainer.Mech.Hash,
		IsDefault:       resp.MechContainer.Mech.IsDefault,
		Tier:            resp.MechContainer.Mech.Tier,
		CollectionID:    collection.ID,
		OwnerID:         resp.MechContainer.Mech.OwnerID,
		Data:            data,
		RefreshesAt:     time.Now().Add(RefreshDuration),
	}
	newItem, err = setPurchasedItem(newItem)
	if err != nil {
		return nil, err
	}

	storeItem, err := boiler.FindStoreItem(passdb.StdConn, resp.MechContainer.Mech.TemplateID)
	if err != nil {
		return nil, err
	}
	newCount, err := StoreItemPurchasedCount(uuid.Must(uuid.FromString(resp.MechContainer.Mech.TemplateID)))
	if err != nil {
		return nil, err
	}
	storeItem.AmountSold = newCount
	_, err = storeItem.Update(passdb.StdConn, boil.Whitelist(boiler.StoreItemColumns.AmountSold))
	if err != nil {
		return nil, err
	}
	return newItem, nil
>>>>>>> 00ce6433
}

func PurchasedItemSetName(purchasedItemID uuid.UUID, name string) (*boiler.PurchasedItem, error) {
	passlog.L.Trace().Str("fn", "PurchasedItemSetName").Msg("db func")
	req := rpcclient.MechSetNameReq{MechID: purchasedItemID, Name: name}
	resp := &rpcclient.MechSetNameResp{}
	err := rpcclient.Client.Call("S.MechSetName", req, resp)
	if err != nil {
		return nil, err
	}
	refreshedItem, err := refreshItem(purchasedItemID, true)
	if err != nil {
		return nil, err
	}
	return refreshedItem, nil
}
func PurchasedItemSetOwner(purchasedItemID uuid.UUID, ownerID uuid.UUID) (*boiler.PurchasedItem, error) {
	passlog.L.Trace().Str("fn", "PurchasedItemSetOwner").Msg("db func")
	req := rpcclient.MechSetOwnerReq{MechID: purchasedItemID, OwnerID: ownerID}
	resp := &rpcclient.MechSetOwnerResp{}
	err := rpcclient.Client.Call("S.MechSetOwner", req, resp)
	if err != nil {
		return nil, err
	}
	refreshedItem, err := refreshItem(purchasedItemID, true)
	if err != nil {
		return nil, err
	}
	return refreshedItem, nil
}

func refreshItem(itemID uuid.UUID, force bool) (*boiler.PurchasedItem, error) {
<<<<<<< HEAD
	// TODO: Vinnie - refactor to refresh any item
	passlog.L.Debug().Str("fn", "refreshItem").Msg("db func")
=======
	passlog.L.Trace().Str("fn", "refreshItem").Msg("db func")
>>>>>>> 00ce6433
	if itemID == uuid.Nil {
		return nil, terror.Error(terror.ErrNilUUID)
	}
	tx, err := passdb.StdConn.Begin()
	if err != nil {
		return nil, err
	}
	defer tx.Rollback()

	dbitem, err := boiler.FindPurchasedItem(tx, itemID.String())
	if err != nil {
		return nil, err
	}

	if !force {
		if dbitem.RefreshesAt.After(time.Now()) {
			return dbitem, nil
		}
	}

	resp := &rpcclient.AssetResp{}
	err = rpcclient.Client.Call("S.Asset", rpcclient.AssetReq{AssetID: itemID}, resp)
	if err != nil {
		return nil, err
	}

	b, err := json.Marshal(resp.Asset)
	if err != nil {
		return nil, err
	}

	dbitem.OwnerID = resp.Asset.OwnerID
	dbitem.Data = b
	dbitem.RefreshesAt = time.Now().Add(RefreshDuration)
	dbitem.UpdatedAt = time.Now()

	if dbitem.OwnerID != "" && dbitem.OwnerID != uuid.Nil.String() {
		_, err = dbitem.Update(tx, boil.Infer())
		if err != nil {
			passlog.L.Error().Err(err).
				Interface("dbitem", dbitem).
				Interface("resp", resp).
				Interface("b", b).
				Msg("issue updating item")
			return nil, terror.Error(err)
		}
		err = tx.Commit()
		if err != nil {
			return nil, terror.Error(err)
		}
		return dbitem, nil
	}
	err = tx.Commit()
	if err != nil {
		return nil, terror.Error(err)
	}
<<<<<<< HEAD

	tx.Commit()

	return dbitem, nil
=======
	oldDBitem, err := boiler.FindPurchasedItem(tx, itemID.String())
	if err != nil {
		return nil, terror.Error(err)
	}
	return oldDBitem, nil
>>>>>>> 00ce6433
}

// setPurchasedItem sets the item, inserting it on the fly if it doesn't exist
// Does not obey TTL, can be heavy to run
func setPurchasedItem(item *boiler.PurchasedItem) (*boiler.PurchasedItem, error) {
	passlog.L.Trace().Str("fn", "setPurchasedItem").Msg("db func")
	exists, err := boiler.PurchasedItemExists(passdb.StdConn, item.ID)
	if err != nil {
<<<<<<< HEAD
		return item, terror.Error(err)
=======
		return nil, err
>>>>>>> 00ce6433
	}
	if !exists {
		err = item.Insert(passdb.StdConn, boil.Infer())
		if err != nil {
<<<<<<< HEAD
			return item, terror.Error(err)
=======
			return nil, err
>>>>>>> 00ce6433
		}
	}
	item, err = refreshItem(uuid.Must(uuid.FromString(item.ID)), true)
	if err != nil {
<<<<<<< HEAD
		return item, terror.Error(err)
=======
		return nil, err
>>>>>>> 00ce6433
	}

	return item, nil
}

// getPurchasedItem fetches the item, obeying TTL
func getPurchasedItem(itemID uuid.UUID) (*boiler.PurchasedItem, error) {
	passlog.L.Trace().Str("fn", "getPurchasedItem").Msg("db func")
	item, err := boiler.FindPurchasedItem(passdb.StdConn, itemID.String())
	if err != nil {
		return nil, err
	}
	refreshedItem, err := refreshItem(uuid.Must(uuid.FromString(item.ID)), false)
	if err != nil {
		passlog.L.Err(err).Str("purchased_item_id", item.ID).Msg("could not refresh purchased item from gameserver, using cached purchased item")
		return item, nil
	}
	return refreshedItem, nil
}

// PurchasedItem fetches the item, with the db as a fallback cache
func PurchasedItem(itemID uuid.UUID) (*boiler.PurchasedItem, error) {
	passlog.L.Trace().Str("fn", "PurchasedItem").Msg("db func")
	purchasedItem, err := getPurchasedItem(itemID)
	if err != nil {
		return nil, err
	}
	return purchasedItem, nil
}

type PurchasedItemColumn string

const (
	PurchasedItemExternalTokenID PurchasedItemColumn = "external_token_id"
	PurchasedItemDeletedAt       PurchasedItemColumn = "deleted_at"
	PurchasedItemUpdatedAt       PurchasedItemColumn = "updated_at"
	PurchasedItemCreatedAt       PurchasedItemColumn = "created_at"
	PurchasedItemHash            PurchasedItemColumn = "hash"
	PurchasedItemUsername        PurchasedItemColumn = "username"
	PurchasedItemCollectionID    PurchasedItemColumn = "collection_id"
	PurchasedItemAssetType       PurchasedItemColumn = "asset_type"
	PurchasedItemOnChainStatus   PurchasedItemColumn = "on_chain_status"
)

func (ic PurchasedItemColumn) IsValid() error {
	switch ic {
	case
		PurchasedItemExternalTokenID,
		PurchasedItemDeletedAt,
		PurchasedItemUpdatedAt,
		PurchasedItemCreatedAt,
		PurchasedItemUsername,
		PurchasedItemCollectionID,
		PurchasedItemAssetType,
		PurchasedItemOnChainStatus,
		PurchasedItemHash:
		return nil
	}
	return terror.Error(fmt.Errorf("invalid asset column type %s", ic))
}

const PurchaseGetQuery string = `
SELECT 
row_to_json(c) as collection,
purchased_items.external_token_id,
purchased_items.deleted_at,
purchased_items.updated_at,
purchased_items.created_at,
purchased_items.hash,
COALESCE(u.username, '') as username
` + PurchaseGetFrom

const PurchaseGetFrom = `
FROM purchased_items 
INNER JOIN (
	SELECT  id,
			name,
			logo_blob_id as logoBlobID,
			keywords,
			slug,
			deleted_at as deletedAt,  
			mint_contract as "mintContract",
			stake_contract as "stakeContract"
	FROM collections _c
) c ON purchased_items.collection_id = c.id
INNER JOIN users u ON purchased_items.owner_id = u.id
`

//  PurchaseItemsList gets a list of purchased items depending on the filters
func PurchaseItemsList(
	search string,
	archived bool,
	filter *ListFilterRequest,
	attributeFilter *AttributeFilterRequest,
	offset int,
	pageSize int,
	sortBy string,
	sortDir SortByDir,
) (int, []*types.PurchasedItem, error) {

	// Prepare Filters
	var args []interface{}

	filterConditionsString := ""
	argIndex := 0
	if filter != nil {
		filterConditions := []string{}
		for _, f := range filter.Items {
			column := PurchasedItemColumn(f.ColumnField)
			err := column.IsValid()
			if err != nil {
				return 0, nil, err
			}

			argIndex += 1
			if f.ColumnField == string("collection_id") {
				f.ColumnField = fmt.Sprintf("purchased_items.%s", "collection_id")
			}
			condition, value := GenerateListFilterSQL(f.ColumnField, f.Value, f.OperatorValue, argIndex)
			if condition != "" {
				filterConditions = append(filterConditions, condition)
				args = append(args, value)
			}
		}
		if len(filterConditions) > 0 {
			filterConditionsString = "AND (" + strings.Join(filterConditions, " "+string(filter.LinkOperator)+" ") + ")"
		}
	}

	if attributeFilter != nil {
		filterConditions := []string{}
		for _, f := range attributeFilter.Items {
			column := TraitType(f.Trait)
			err := column.IsValid()
			if err != nil {
				return 0, nil, err
			}
			condition := GenerateDataFilterSQL(f.Trait, f.Value, argIndex, "purchased_items")
			filterConditions = append(filterConditions, condition)
		}
		if len(filterConditions) > 0 {
			filterConditionsString += "AND (" + strings.Join(filterConditions, " "+string(attributeFilter.LinkOperator)+" ") + ")"
		}
	}

	archiveCondition := "IS NULL"
	if archived {
		archiveCondition = "IS NOT NULL"
	}

	searchCondition := ""
	if search != "" {
		if len(search) > 0 {
			searchValueLabel, conditionLabel := GenerateDataSearchSQL("label", search, argIndex+1, "purchased_items")
			searchValueName, conditionName := GenerateDataSearchSQL("name", search, argIndex+2, "purchased_items")
			searchValueType, conditionType := GenerateDataSearchSQL("asset_type", search, argIndex+3, "purchased_items")
			searchValueTier, conditionTier := GenerateDataSearchSQL("tier", search, argIndex+4, "purchased_items")
			args = append(
				args,
				"%"+searchValueLabel+"%",
				"%"+searchValueName+"%",
				"%"+searchValueType+"%",
				"%"+searchValueTier+"%")
			searchCondition = " AND " + fmt.Sprintf("(%s OR %s OR %s OR %s)", conditionLabel, conditionName, conditionType, conditionTier)
		}
	}

	// Get Total Found
	countQ := fmt.Sprintf(`--sql
		SELECT COUNT(DISTINCT purchased_items.external_token_id)
		%s
		WHERE purchased_items.deleted_at %s
			%s
			%s
		`,
		PurchaseGetFrom,
		archiveCondition,
		filterConditionsString,
		searchCondition,
	)

	var totalRows int
	err := passdb.StdConn.QueryRow(countQ, args).Scan(&totalRows)
	if err != nil {
		return 0, nil, err
	}
	if totalRows == 0 {
		return 0, make([]*types.PurchasedItem, 0), nil
	}

	// Order and Limit
	orderBy := " ORDER BY created_at desc"

	if sortBy != "" {
		if sortBy == "name" {
			orderBy = fmt.Sprintf(" ORDER BY purchased_items.data->'mech'->>'name' %s", sortDir)
		} else {
			orderBy = fmt.Sprintf(" ORDER BY %s %s", sortBy, sortDir)
		}
	}

	limit := ""
	if pageSize > 0 {
		limit = fmt.Sprintf(" LIMIT %d OFFSET %d", pageSize, offset)
	}

	// Get Paginated Result
	q := fmt.Sprintf(
		PurchaseGetQuery+`--sql
		WHERE purchased_items.deleted_at %s
		%s
		%s
		%s
		%s`,
		archiveCondition,
		filterConditionsString,
		searchCondition,
		orderBy,
		limit,
	)

	result := []*types.PurchasedItem{}

	r, err := passdb.StdConn.Query(q, args...)
	if err != nil {
		return 0, nil, err
	}

	for r.Next() {
		pi := &types.PurchasedItem{}

		err = r.Scan(
			&pi.Collection,
			&pi.ExternalTokenID,
			&pi.DeletedAt,
			&pi.UpdatedAt,
			&pi.CreatedAt,
			&pi.Hash,
			&pi.Username,
		)
		if err != nil {
			return 0, nil, err
		}

		result = append(result, pi)
	}

	return totalRows, result, nil
}


func ChangePurchasedItemID(oldID, newID string) error {
	query := `
		UPDATE purchased_items SET id = $1 WHERE id = $2
		`

	_, err := passdb.StdConn.Exec(query, newID, oldID)
	if err != nil {
		passlog.L.Error().Err(err).Msg("failed to update purchased item id")
		return terror.Error(err)
	}

	return nil
}

func ChangeStoreItemsTemplateID(oldID, newID string) error {
	query := `
		WITH old AS (
			UPDATE store_items SET id = $1
			WHERE id =  $2
			RETURNING $1::uuid as new, $2::uuid as old
		) UPDATE purchased_items
		SET store_item_id = old.new
		FROM old
		WHERE store_item_id = old.old;
		`

	_, err := passdb.StdConn.Exec(query, newID, oldID)
	if err != nil {
		passlog.L.Error().Err(err).Msg("failed to update store item id")
		return terror.Error(err)
	}

	return nil
}<|MERGE_RESOLUTION|>--- conflicted
+++ resolved
@@ -4,6 +4,7 @@
 	"database/sql"
 	"encoding/json"
 	"fmt"
+	"github.com/ninja-software/terror/v2"
 	"strconv"
 	"strings"
 	"time"
@@ -16,7 +17,6 @@
 
 	"github.com/ethereum/go-ethereum/common"
 	"github.com/gofrs/uuid"
-	"github.com/ninja-software/terror/v2"
 	"github.com/volatiletech/sqlboiler/v4/boil"
 	"github.com/volatiletech/sqlboiler/v4/queries/qm"
 )
@@ -44,7 +44,6 @@
 
 // SyncPurchasedItems against gameserver
 func SyncPurchasedItems() error {
-<<<<<<< HEAD
 	passlog.L.Debug().Str("fn", "SyncPurchasedItems").Msg("db func")
 	// TODO: Vinnie fix
 	//tx, err := passdb.StdConn.Begin()
@@ -129,92 +128,6 @@
 	//if err != nil {
 	//	return terror.Error(err)
 	//}
-=======
-	passlog.L.Trace().Str("fn", "SyncPurchasedItems").Msg("db func")
-	tx, err := passdb.StdConn.Begin()
-	if err != nil {
-		return err
-	}
-	defer tx.Rollback()
-	mechResp := &rpcclient.MechsResp{}
-	err = rpcclient.Client.Call("S.Mechs", rpcclient.MechsReq{}, mechResp)
-	if err != nil {
-		return err
-	}
-	for _, item := range mechResp.MechContainers {
-		exists, err := boiler.PurchasedItemExists(tx, item.Mech.ID)
-		if err != nil {
-			passlog.L.Err(err).Str("id", item.Mech.ID).Msg("check if mech exists")
-			return err
-		}
-		if !exists {
-			data, err := json.Marshal(item)
-			if err != nil {
-				return err
-			}
-			var collection *boiler.Collection
-			var collectionSlug string
-			if !item.Mech.CollectionSlug.Valid {
-				return terror.Error(fmt.Errorf("mech collection slug not valid"), "Mech collection slug not valid")
-			}
-
-			collectionSlug = item.Mech.CollectionSlug.String
-			collection, err = CollectionBySlug(collectionSlug)
-			if err != nil {
-				return err
-			}
-			if item.Mech.IsDefault {
-				collection, err = AICollection()
-				if err != nil {
-					return err
-				}
-			}
-
-			if item.Mech.Hash == "k8zlb6Yl1L" {
-				collection, err = RogueCollection()
-				if err != nil {
-					return err
-				}
-			}
-
-			newItem := &boiler.PurchasedItem{
-				ID:              item.Mech.ID,
-				CollectionID:    collection.ID,
-				StoreItemID:     item.Mech.TemplateID,
-				OwnerID:         item.Mech.OwnerID,
-				ExternalTokenID: item.Mech.ExternalTokenID,
-				IsDefault:       item.Mech.IsDefault,
-				Tier:            item.Mech.Tier,
-				Hash:            item.Mech.Hash,
-				Data:            data,
-				RefreshesAt:     time.Now().Add(RefreshDuration),
-			}
-			passlog.L.Info().Str("id", item.Mech.ID).
-				Str("collection_id", collection.ID).
-				Str("store_item_id", item.Mech.TemplateID).
-				Str("owner_id", item.Mech.OwnerID).
-				Int("external_token_id", item.Mech.ExternalTokenID).
-				Msg("creating new mech")
-			err = newItem.Insert(tx, boil.Infer())
-			if err != nil {
-				return err
-			}
-		} else {
-			passlog.L.Info().Str("id", item.Mech.ID).Msg("updating existing mech")
-			_, err = refreshItem(uuid.Must(uuid.FromString(item.Mech.ID)), true)
-			if err != nil {
-				return err
-			}
-		}
-
-	}
-
-	err = tx.Commit()
-	if err != nil {
-		return err
-	}
->>>>>>> 00ce6433
-
 	return nil
 }
 
@@ -222,21 +135,21 @@
 func PurchasedItemLock(itemID uuid.UUID) (*boiler.PurchasedItem, error) {
 	tx, err := passdb.StdConn.Begin()
 	if err != nil {
-		return nil, err
+		return nil, terror.Error(err)
 	}
 	defer tx.Rollback()
 	item, err := boiler.FindPurchasedItem(tx, itemID.String())
 	if err != nil {
-		return nil, err
+		return nil, terror.Error(err)
 	}
 	item.UnlockedAt = time.Now().Add(5 * time.Minute)
 	_, err = item.Update(tx, boil.Infer())
 	if err != nil {
-		return nil, err
+		return nil, terror.Error(err)
 	}
 	err = tx.Commit()
 	if err != nil {
-		return nil, err
+		return nil, terror.Error(err)
 	}
 	return item, nil
 }
@@ -245,7 +158,7 @@
 func PurchasedItemIsMinted(collectionAddr common.Address, tokenID int) (bool, error) {
 	item, err := PurchasedItemByMintContractAndTokenID(collectionAddr, tokenID)
 	if err != nil {
-		return false, err
+		return false, terror.Error(err)
 	}
 	return item.OnChainStatus != string(MINTABLE), nil
 }
@@ -254,18 +167,18 @@
 	passlog.L.Trace().Str("fn", "PurchasedItemByMintContractAndTokenID").Strs("args", []string{contractAddr.Hex(), strconv.Itoa(tokenID)}).Msg("db func")
 	collection, err := CollectionByMintAddress(contractAddr)
 	if err != nil {
-		return nil, err
+		return nil, terror.Error(err)
 	}
 	item, err := boiler.PurchasedItems(
 		boiler.PurchasedItemWhere.CollectionID.EQ(collection.ID),
 		boiler.PurchasedItemWhere.ExternalTokenID.EQ(tokenID),
 	).One(passdb.StdConn)
 	if err != nil {
-		return nil, err
+		return nil, terror.Error(err)
 	}
 	item, err = getPurchasedItem(uuid.Must(uuid.FromString(item.ID)))
 	if err != nil {
-		return nil, err
+		return nil, terror.Error(err)
 	}
 	return item, nil
 }
@@ -273,15 +186,15 @@
 	passlog.L.Trace().Str("fn", "PurchasedItemByHash").Msg("db func")
 	item, err := boiler.PurchasedItems(boiler.PurchasedItemWhere.Hash.EQ(hash)).One(passdb.StdConn)
 	if err != nil && err != sql.ErrNoRows {
-		return nil, err
+		return nil, terror.Error(err)
 	}
 	if err != nil {
 		passlog.L.Error().Err(err).Msgf("unable to retrieve hash: %s", hash)
-		return nil, err
+		return nil, terror.Error(err)
 	}
 	item, err = getPurchasedItem(uuid.Must(uuid.FromString(item.ID)))
 	if err != nil {
-		return nil, err
+		return nil, terror.Error(err)
 	}
 	return item, nil
 }
@@ -326,24 +239,20 @@
 
 	items, err := boiler.PurchasedItems(queryMods...).All(passdb.StdConn)
 	if err != nil {
-		return nil, err
+		return nil, terror.Error(err)
 	}
 	result := []*boiler.PurchasedItem{}
 	for _, item := range items {
 		item, err = getPurchasedItem(uuid.Must(uuid.FromString(item.ID)))
 		if err != nil {
-			return nil, err
+			return nil, terror.Error(err)
 		}
 		result = append(result, item)
 	}
 	return result, nil
 }
 
-<<<<<<< HEAD
-func PurchasedItemsByOwnerIDAndTier(ownerID uuid.UUID, tier string) (int, error) {
-=======
-func PurchasedItemsbyOwnerIDAndTier(ownerID string, tier string) (int, error) {
->>>>>>> 00ce6433
+func PurchasedItemsByOwnerIDAndTier(ownerID string, tier string) (int, error) {
 	count, err := boiler.PurchasedItems(
 		boiler.PurchasedItemWhere.OwnerID.EQ(ownerID),
 		boiler.PurchasedItemWhere.Tier.EQ(tier),
@@ -358,31 +267,18 @@
 func PurchasedItems() ([]*boiler.PurchasedItem, error) {
 	result, err := boiler.PurchasedItems().All(passdb.StdConn)
 	if err != nil {
-		return nil, err
+		return nil, terror.Error(err)
 	}
 	return result, nil
 }
 
-<<<<<<< HEAD
 func PurchasedItemRegister(storeItemID uuid.UUID, ownerID uuid.UUID) ([]*boiler.PurchasedItem, error) {
-	passlog.L.Debug().Str("fn", "PurchasedItemRegister").Msg("db func")
+	passlog.L.Trace().Str("fn", "PurchasedItemRegister").Msg("db func")
 	req := rpcclient.TemplateRegisterReq{TemplateID: storeItemID, OwnerID: ownerID}
 	resp := &rpcclient.TemplateRegisterResp{}
 	err := rpcclient.Client.Call("S.TemplateRegister", req, resp)
-=======
-func PurchasedItemRegister(storeItemID uuid.UUID, ownerID string) (*boiler.PurchasedItem, error) {
-	passlog.L.Trace().Str("fn", "PurchasedItemRegister").Msg("db func")
-	req := rpcclient.MechRegisterReq{TemplateID: storeItemID, OwnerID: ownerID}
-	resp := &rpcclient.MechRegisterResp{}
-	err := rpcclient.Client.Call("S.MechRegister", req, resp)
-	if err != nil {
-		return nil, terror.Error(err, "communication to supremacy has failed")
-	}
-
-	data, err := json.Marshal(resp.MechContainer)
->>>>>>> 00ce6433
-	if err != nil {
-		return nil, err
+	if err != nil {
+		return nil, terror.Error(err,  "communication to supremacy has failed")
 	}
 	var newItems []*boiler.PurchasedItem
 	// for each asset, assign it on our database
@@ -393,12 +289,11 @@
 		}
 
 		// get collection
-		collection, err := CollectionBySlug(context.Background(), passdb.Conn, itm.CollectionSlug)
+		collection, err := CollectionBySlug(itm.CollectionSlug)
 		if err != nil {
 			return nil, terror.Error(err)
 		}
 
-<<<<<<< HEAD
 		newItem := &boiler.PurchasedItem{
 			ID:              itm.ID,
 			ExternalTokenID: itm.TokenID,
@@ -434,62 +329,18 @@
 	}
 
 	return newItems, nil
-=======
-	collection, err = CollectionBySlug(collectionSlug)
-	if err != nil {
-		return nil, err
-	}
-	if resp.MechContainer.Mech.IsDefault {
-		collection, err = AICollection()
-		if err != nil {
-			return nil, err
-		}
-	}
-	newItem := &boiler.PurchasedItem{
-		ID:              resp.MechContainer.Mech.ID,
-		StoreItemID:     resp.MechContainer.Mech.TemplateID,
-		ExternalTokenID: resp.MechContainer.Mech.ExternalTokenID,
-		Hash:            resp.MechContainer.Mech.Hash,
-		IsDefault:       resp.MechContainer.Mech.IsDefault,
-		Tier:            resp.MechContainer.Mech.Tier,
-		CollectionID:    collection.ID,
-		OwnerID:         resp.MechContainer.Mech.OwnerID,
-		Data:            data,
-		RefreshesAt:     time.Now().Add(RefreshDuration),
-	}
-	newItem, err = setPurchasedItem(newItem)
-	if err != nil {
-		return nil, err
-	}
-
-	storeItem, err := boiler.FindStoreItem(passdb.StdConn, resp.MechContainer.Mech.TemplateID)
-	if err != nil {
-		return nil, err
-	}
-	newCount, err := StoreItemPurchasedCount(uuid.Must(uuid.FromString(resp.MechContainer.Mech.TemplateID)))
-	if err != nil {
-		return nil, err
-	}
-	storeItem.AmountSold = newCount
-	_, err = storeItem.Update(passdb.StdConn, boil.Whitelist(boiler.StoreItemColumns.AmountSold))
-	if err != nil {
-		return nil, err
-	}
-	return newItem, nil
->>>>>>> 00ce6433
-}
-
+}
 func PurchasedItemSetName(purchasedItemID uuid.UUID, name string) (*boiler.PurchasedItem, error) {
 	passlog.L.Trace().Str("fn", "PurchasedItemSetName").Msg("db func")
 	req := rpcclient.MechSetNameReq{MechID: purchasedItemID, Name: name}
 	resp := &rpcclient.MechSetNameResp{}
 	err := rpcclient.Client.Call("S.MechSetName", req, resp)
 	if err != nil {
-		return nil, err
+		return nil, terror.Error(err)
 	}
 	refreshedItem, err := refreshItem(purchasedItemID, true)
 	if err != nil {
-		return nil, err
+		return nil, terror.Error(err)
 	}
 	return refreshedItem, nil
 }
@@ -499,34 +350,30 @@
 	resp := &rpcclient.MechSetOwnerResp{}
 	err := rpcclient.Client.Call("S.MechSetOwner", req, resp)
 	if err != nil {
-		return nil, err
+		return nil, terror.Error(err)
 	}
 	refreshedItem, err := refreshItem(purchasedItemID, true)
 	if err != nil {
-		return nil, err
+		return nil, terror.Error(err)
 	}
 	return refreshedItem, nil
 }
 
 func refreshItem(itemID uuid.UUID, force bool) (*boiler.PurchasedItem, error) {
-<<<<<<< HEAD
 	// TODO: Vinnie - refactor to refresh any item
-	passlog.L.Debug().Str("fn", "refreshItem").Msg("db func")
-=======
 	passlog.L.Trace().Str("fn", "refreshItem").Msg("db func")
->>>>>>> 00ce6433
 	if itemID == uuid.Nil {
 		return nil, terror.Error(terror.ErrNilUUID)
 	}
 	tx, err := passdb.StdConn.Begin()
 	if err != nil {
-		return nil, err
+		return nil, terror.Error(err)
 	}
 	defer tx.Rollback()
 
 	dbitem, err := boiler.FindPurchasedItem(tx, itemID.String())
 	if err != nil {
-		return nil, err
+		return nil, terror.Error(err)
 	}
 
 	if !force {
@@ -538,12 +385,12 @@
 	resp := &rpcclient.AssetResp{}
 	err = rpcclient.Client.Call("S.Asset", rpcclient.AssetReq{AssetID: itemID}, resp)
 	if err != nil {
-		return nil, err
+		return nil, terror.Error(err)
 	}
 
 	b, err := json.Marshal(resp.Asset)
 	if err != nil {
-		return nil, err
+		return nil, terror.Error(err)
 	}
 
 	dbitem.OwnerID = resp.Asset.OwnerID
@@ -551,38 +398,22 @@
 	dbitem.RefreshesAt = time.Now().Add(RefreshDuration)
 	dbitem.UpdatedAt = time.Now()
 
-	if dbitem.OwnerID != "" && dbitem.OwnerID != uuid.Nil.String() {
-		_, err = dbitem.Update(tx, boil.Infer())
-		if err != nil {
-			passlog.L.Error().Err(err).
-				Interface("dbitem", dbitem).
-				Interface("resp", resp).
-				Interface("b", b).
-				Msg("issue updating item")
-			return nil, terror.Error(err)
-		}
-		err = tx.Commit()
-		if err != nil {
-			return nil, terror.Error(err)
-		}
-		return dbitem, nil
-	}
+	_, err = dbitem.Update(tx, boil.Infer())
+	if err != nil {
+		passlog.L.Error().Err(err).
+			Interface("dbitem", dbitem).
+			Interface("resp", resp).
+			Interface("b", b).
+			Msg("issue updating item")
+		return nil, terror.Error(err)
+	}
+
 	err = tx.Commit()
 	if err != nil {
 		return nil, terror.Error(err)
 	}
-<<<<<<< HEAD
-
-	tx.Commit()
 
 	return dbitem, nil
-=======
-	oldDBitem, err := boiler.FindPurchasedItem(tx, itemID.String())
-	if err != nil {
-		return nil, terror.Error(err)
-	}
-	return oldDBitem, nil
->>>>>>> 00ce6433
 }
 
 // setPurchasedItem sets the item, inserting it on the fly if it doesn't exist
@@ -591,29 +422,17 @@
 	passlog.L.Trace().Str("fn", "setPurchasedItem").Msg("db func")
 	exists, err := boiler.PurchasedItemExists(passdb.StdConn, item.ID)
 	if err != nil {
-<<<<<<< HEAD
 		return item, terror.Error(err)
-=======
-		return nil, err
->>>>>>> 00ce6433
 	}
 	if !exists {
 		err = item.Insert(passdb.StdConn, boil.Infer())
 		if err != nil {
-<<<<<<< HEAD
 			return item, terror.Error(err)
-=======
-			return nil, err
->>>>>>> 00ce6433
 		}
 	}
 	item, err = refreshItem(uuid.Must(uuid.FromString(item.ID)), true)
 	if err != nil {
-<<<<<<< HEAD
 		return item, terror.Error(err)
-=======
-		return nil, err
->>>>>>> 00ce6433
 	}
 
 	return item, nil
@@ -624,7 +443,7 @@
 	passlog.L.Trace().Str("fn", "getPurchasedItem").Msg("db func")
 	item, err := boiler.FindPurchasedItem(passdb.StdConn, itemID.String())
 	if err != nil {
-		return nil, err
+		return nil, terror.Error(err)
 	}
 	refreshedItem, err := refreshItem(uuid.Must(uuid.FromString(item.ID)), false)
 	if err != nil {
@@ -639,7 +458,7 @@
 	passlog.L.Trace().Str("fn", "PurchasedItem").Msg("db func")
 	purchasedItem, err := getPurchasedItem(itemID)
 	if err != nil {
-		return nil, err
+		return nil, terror.Error(err)
 	}
 	return purchasedItem, nil
 }
@@ -702,7 +521,7 @@
 INNER JOIN users u ON purchased_items.owner_id = u.id
 `
 
-//  PurchaseItemsList gets a list of purchased items depending on the filters
+// PurchaseItemsList gets a list of purchased items depending on the filters
 func PurchaseItemsList(
 	search string,
 	archived bool,
@@ -725,7 +544,7 @@
 			column := PurchasedItemColumn(f.ColumnField)
 			err := column.IsValid()
 			if err != nil {
-				return 0, nil, err
+				return 0, nil, terror.Error(err)
 			}
 
 			argIndex += 1
@@ -749,7 +568,7 @@
 			column := TraitType(f.Trait)
 			err := column.IsValid()
 			if err != nil {
-				return 0, nil, err
+				return 0, nil, terror.Error(err)
 			}
 			condition := GenerateDataFilterSQL(f.Trait, f.Value, argIndex, "purchased_items")
 			filterConditions = append(filterConditions, condition)
@@ -824,8 +643,8 @@
 	q := fmt.Sprintf(
 		PurchaseGetQuery+`--sql
 		WHERE purchased_items.deleted_at %s
-		%s
-		%s
+			%s
+			%s
 		%s
 		%s`,
 		archiveCondition,
@@ -836,7 +655,6 @@
 	)
 
 	result := []*types.PurchasedItem{}
-
 	r, err := passdb.StdConn.Query(q, args...)
 	if err != nil {
 		return 0, nil, err
