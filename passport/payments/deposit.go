package payments

import (
	"fmt"
	"strings"
	"time"
	"xsyn-services/boiler"
	"xsyn-services/passport/passdb"
	"xsyn-services/passport/passlog"
	"xsyn-services/types"

	"github.com/ethereum/go-ethereum/common"
	"github.com/shopspring/decimal"
	"github.com/volatiletech/sqlboiler/v4/boil"
)

type DepositTransactionStatus string

const (
	DepositTransactionStatusPending   DepositTransactionStatus = "pending"
	DepositTransactionStatusConfirmed DepositTransactionStatus = "confirmed"
)

<<<<<<< HEAD
func ProcessDeposits(records []*SUPTransferRecord, ucm UserCacheMap, environment types.Environment) (int, int, error) {
=======
func ProcessDeposits(records []*SUPTransferRecord, ucm UserCacheMap, purchaseAddress common.Address) (int, int, error) {
>>>>>>> 452fd9a6
	l := passlog.L.With().Str("svc", "avant_deposit_processor").Logger()
	success := 0
	skipped := 0

	l.Info().Int("records", len(records)).Msg("processing deposits")
	for _, record := range records {
		if strings.EqualFold(record.FromAddress, purchaseAddress.String()) {
			skipped++
			continue
		}

<<<<<<< HEAD
		exists, err := db.TransactionReferenceExists(record.TxHash)
=======
		exists, err := boiler.Transactions(boiler.TransactionWhere.TransactionReference.EQ(record.TxHash)).Exists(passdb.StdConn)
>>>>>>> 452fd9a6
		if err != nil {
			skipped++
			continue
		}

		if exists {
			skipped++
			continue
		}

<<<<<<< HEAD
		user, err := CreateOrGetUser(common.HexToAddress(record.FromAddress), environment)
=======
		user, err := CreateOrGetUser(common.HexToAddress(record.FromAddress))
>>>>>>> 452fd9a6
		if err != nil {
			skipped++
			l.Error().Str("txid", record.TxHash).Str("user_addr", record.FromAddress).Err(err).Msg("create or get user")
			continue
		}

		value, err := decimal.NewFromString(record.ValueInt)
		if err != nil {
			skipped++
			l.Error().Str("txid", record.TxHash).Err(err).Msg("process decimal")
			continue
		}

		if value.Equal(decimal.Zero) {
			skipped++
			continue
		}

		msg := fmt.Sprintf("deposited %s SUPS", value.Shift(-1*types.SUPSDecimals).StringFixed(4))

		debitor, err := boiler.FindUser(passdb.StdConn, types.OnChainUserID.String())
		if err != nil {
			skipped++
			continue
		}

		trans := &types.NewTransaction{
			CreditAccountID:      user.AccountID,
			DebitAccountID:       debitor.AccountID,
			Amount:               value,
			TransactionReference: types.TransactionReference(record.TxHash),
			Description:          msg,
			Group:                types.TransactionGroupStore,
		}
		_, err = ucm.Transact(trans)
		if err != nil {
			l.Err(err).Str("txid", record.TxHash).Msg("failed to create tx entry for deposit")
			skipped++
			continue
		}

		success++

		// Update deposit transaction's status in db from pending to success
		dtx, err := boiler.DepositTransactions(boiler.DepositTransactionWhere.TXHash.EQ(record.TxHash)).One(passdb.StdConn)
		if err != nil {
			l.Err(err).Str("txid", record.TxHash).Msg("failed to find tx entry for deposit in db")
			continue
		}

		dtx.Status = string(DepositTransactionStatusConfirmed)
		dtx.UpdatedAt = time.Now()
		_, err = dtx.Update(passdb.StdConn, boil.Infer())
		if err != nil {
			l.Err(err).Str("txid", record.TxHash).Msg("failed to update tx entry for deposit in db")
			continue
		}
		l.Info().Str("txid", record.TxHash).Msg("successfully updated status of tx entry for deposit in db")
	}
	l.Info().
		Int("success", success).
		Int("skipped", skipped).
		Msg("synced deposits")

	return success, skipped, nil
}<|MERGE_RESOLUTION|>--- conflicted
+++ resolved
@@ -5,6 +5,7 @@
 	"strings"
 	"time"
 	"xsyn-services/boiler"
+	"xsyn-services/passport/db"
 	"xsyn-services/passport/passdb"
 	"xsyn-services/passport/passlog"
 	"xsyn-services/types"
@@ -21,11 +22,7 @@
 	DepositTransactionStatusConfirmed DepositTransactionStatus = "confirmed"
 )
 
-<<<<<<< HEAD
-func ProcessDeposits(records []*SUPTransferRecord, ucm UserCacheMap, environment types.Environment) (int, int, error) {
-=======
-func ProcessDeposits(records []*SUPTransferRecord, ucm UserCacheMap, purchaseAddress common.Address) (int, int, error) {
->>>>>>> 452fd9a6
+func ProcessDeposits(records []*SUPTransferRecord, ucm UserCacheMap, purchaseAddress common.Address, environment types.Environment) (int, int, error) {
 	l := passlog.L.With().Str("svc", "avant_deposit_processor").Logger()
 	success := 0
 	skipped := 0
@@ -37,11 +34,7 @@
 			continue
 		}
 
-<<<<<<< HEAD
 		exists, err := db.TransactionReferenceExists(record.TxHash)
-=======
-		exists, err := boiler.Transactions(boiler.TransactionWhere.TransactionReference.EQ(record.TxHash)).Exists(passdb.StdConn)
->>>>>>> 452fd9a6
 		if err != nil {
 			skipped++
 			continue
@@ -52,11 +45,7 @@
 			continue
 		}
 
-<<<<<<< HEAD
 		user, err := CreateOrGetUser(common.HexToAddress(record.FromAddress), environment)
-=======
-		user, err := CreateOrGetUser(common.HexToAddress(record.FromAddress))
->>>>>>> 452fd9a6
 		if err != nil {
 			skipped++
 			l.Error().Str("txid", record.TxHash).Str("user_addr", record.FromAddress).Err(err).Msg("create or get user")
