package main

import (
	"database/sql"
	"encoding/base64"
	"errors"
	"net/http"
	"net/url"
	"os/signal"
	"strings"
	"time"
	"xsyn-services/boiler"
	"xsyn-services/passport/api"
	"xsyn-services/passport/comms"
	"xsyn-services/passport/db"
	"xsyn-services/passport/email"
	"xsyn-services/passport/passdb"
	"xsyn-services/passport/passlog"
	"xsyn-services/passport/payments"
	"xsyn-services/passport/seed"
	"xsyn-services/passport/sms"
	"xsyn-services/passport/supremacy_rpcclient"
	"xsyn-services/types"

	"github.com/volatiletech/null/v8"

	"github.com/ninja-syndicate/ws"

	"github.com/jackc/pgx/v4/stdlib"
	"github.com/shopspring/decimal"

	"github.com/ethereum/go-ethereum/common"
	"github.com/ninja-software/log_helpers"
	"github.com/oklog/run"

	_ "github.com/lib/pq" //postgres drivers for initialization

	"github.com/jackc/pgx/v4"
	"github.com/microcosm-cc/bluemonday"
	"github.com/ninja-software/terror/v2"

	"github.com/rs/zerolog"

	"context"
	"fmt"
	"os"

	"github.com/urfave/cli/v2"
	"gopkg.in/DataDog/dd-trace-go.v1/ddtrace/tracer"
	"gopkg.in/DataDog/dd-trace-go.v1/profiler"
)

// Variable passed in at compile time using `-ldflags`
var (
	Version          string // -X main.Version=$(git describe --tags --abbrev=0)
	GitHash          string // -X main.GitHash=$(git rev-parse HEAD)
	GitBranch        string // -X main.GitBranch=$(git rev-parse --abbrev-ref HEAD)
	BuildDate        string // -X main.BuildDate=$(date -u +%Y%m%d%H%M%S)
	UnCommittedFiles string // -X main.UnCommittedFiles=$(git status --porcelain | wc -l)"
)

const SentryReleasePrefix = "ninja_syndicate-passport_api"
const envPrefix = "PASSPORT"

func main() {
	app := &cli.App{
		Compiled: time.Now(),
		Usage:    "Run the passport server or database administration commands",
		Authors: []*cli.Author{
			{
				Name:  "Ninja Software",
				Email: "hello@ninjasoftware.com.au",
			},
		},
		Flags: []cli.Flag{},
		Commands: []*cli.Command{
			{
				// This is not using the built in version so ansible can more easily read the version
				Name: "version",
				Flags: []cli.Flag{
					&cli.BoolFlag{Name: "full", Usage: "Prints full version and build info", Value: false},
				},
				Action: func(c *cli.Context) error {
					if c.Bool("full") {
						fmt.Printf("Version=%s\n", Version)
						fmt.Printf("Commit=%s\n", GitHash)
						fmt.Printf("Branch=%s\n", GitBranch)
						fmt.Printf("BuildDate=%s\n", BuildDate)
						fmt.Printf("WorkingCopyState=%s uncommitted\n", UnCommittedFiles)
						return nil
					}
					fmt.Printf("%s-\n", Version)
					return nil
				},
			},
			{
				Name:    "serve",
				Aliases: []string{"s"},
				Flags: []cli.Flag{
					&cli.StringFlag{Name: "database_user", Value: "passport", EnvVars: []string{envPrefix + "_DATABASE_USER", "DATABASE_USER"}, Usage: "The database user"},
					&cli.StringFlag{Name: "database_pass", Value: "dev", EnvVars: []string{envPrefix + "_DATABASE_PASS", "DATABASE_PASS"}, Usage: "The database pass"},
					&cli.StringFlag{Name: "database_host", Value: "localhost", EnvVars: []string{envPrefix + "_DATABASE_HOST", "DATABASE_HOST"}, Usage: "The database host"},
					&cli.StringFlag{Name: "database_port", Value: "5432", EnvVars: []string{envPrefix + "_DATABASE_PORT", "DATABASE_PORT"}, Usage: "The database port"},
					&cli.StringFlag{Name: "database_name", Value: "passport", EnvVars: []string{envPrefix + "_DATABASE_NAME", "DATABASE_NAME"}, Usage: "The database name"},
					&cli.StringFlag{Name: "database_application_name", Value: "API Server", EnvVars: []string{envPrefix + "_DATABASE_APPLICATION_NAME"}, Usage: "Postgres database name"},

					&cli.BoolFlag{Name: "is_testnet_blockchain", Value: false, EnvVars: []string{envPrefix + "_IS_TESTNET_BLOCKCHAIN"}, Usage: "Update state according to testnet"},
					&cli.BoolFlag{Name: "run_blockchain_bridge", Value: true, EnvVars: []string{envPrefix + "_RUN_BLOCKCHAIN_BRIDGE"}, Usage: "Run the bridge to blockchain data"},

					&cli.StringFlag{Name: "environment", Value: "development", DefaultText: "development", EnvVars: []string{envPrefix + "_ENVIRONMENT", "ENVIRONMENT"}, Usage: "This program environment (development, testing, training, staging, production), it sets the log levels"},
					&cli.StringFlag{Name: "sentry_dsn_backend", Value: "", EnvVars: []string{envPrefix + "_SENTRY_DSN_BACKEND", "SENTRY_DSN_BACKEND"}, Usage: "Sends error to remote server. If set, it will send error."},
					&cli.StringFlag{Name: "sentry_server_name", Value: "dev-pc", EnvVars: []string{envPrefix + "_SENTRY_SERVER_NAME", "SENTRY_SERVER_NAME"}, Usage: "The machine name that this program is running on."},
					&cli.Float64Flag{Name: "sentry_sample_rate", Value: 1, EnvVars: []string{envPrefix + "_SENTRY_SAMPLE_RATE", "SENTRY_SAMPLE_RATE"}, Usage: "The percentage of trace sample to collect (0.0-1)"},
					&cli.StringFlag{Name: "log_level", Value: "TraceLevel", EnvVars: []string{envPrefix + "_LOG_LEVEL"}, Usage: "Set the log level for zerolog (Options: PanicLevel, FatalLevel, ErrorLevel, WarnLevel, InfoLevel, DebugLevel, TraceLevel"},

					&cli.StringFlag{Name: "passport_web_host_url", Value: "http://localhost:5003", EnvVars: []string{envPrefix + "_HOST_URL_FRONTEND"}, Usage: "The Public Site URL used for CORS and links (eg: in the mailer)"},
					&cli.StringFlag{Name: "gameserver_web_host_url", Value: "http://localhost:8084", EnvVars: []string{"GAMESERVER_HOST_URL"}, Usage: "The host for the gameserver, to allow it to connect"},

					&cli.StringFlag{Name: "api_addr", Value: ":8086", EnvVars: []string{envPrefix + "_API_ADDR", "API_ADDR"}, Usage: "host:port to run the API"},

					&cli.BoolFlag{Name: "cookie_secure", Value: true, EnvVars: []string{envPrefix + "_COOKIE_SECURE", "COOKIE_SECURE"}, Usage: "set cookie secure"},
					&cli.StringFlag{Name: "cookie_key", Value: "asgk236tkj2kszaxfj.,.135j25khsafkahfgiu215hi2htkjahsgfih13kj56hkqhkahgbkashgk312ht5lk2qhafga", EnvVars: []string{envPrefix + "_COOKIE_KEY", "COOKIE_KEY"}, Usage: "cookie encryption key"},

					&cli.StringFlag{Name: "google_client_id", Value: "467953368642-8cobg822tej2i50ncfg4ge1pm4c5v033.apps.googleusercontent.com", EnvVars: []string{envPrefix + "_GOOGLE_CLIENT_ID", "GOOGLE_CLIENT_ID"}, Usage: "Google SupremacyClient ID for OAuth functionality."},

					// SMS stuff
					&cli.StringFlag{Name: "twilio_sid", Value: "", EnvVars: []string{envPrefix + "_TWILIO_ACCOUNT_SID"}, Usage: "Twilio account sid"},
					&cli.StringFlag{Name: "twilio_api_key", Value: "", EnvVars: []string{envPrefix + "_TWILIO_API_KEY"}, Usage: "Twilio api key"},
					&cli.StringFlag{Name: "twilio_api_secret", Value: "", EnvVars: []string{envPrefix + "_TWILIO_API_SECRET"}, Usage: "Twilio api secret"},
					&cli.StringFlag{Name: "sms_from_number", Value: "", EnvVars: []string{envPrefix + "_SMS_FROM_NUMBER"}, Usage: "Number to send SMS from"},

					&cli.StringFlag{Name: "mail_domain", Value: "njs.dev", EnvVars: []string{envPrefix + "_MAIL_DOMAIN", "MAIL_DOMAIN"}, Usage: "Domain used for MailGun"},
					&cli.StringFlag{Name: "mail_apikey", Value: "", EnvVars: []string{envPrefix + "_MAIL_APIKEY", "MAIL_APIKEY"}, Usage: "MailGun API key"},
					&cli.StringFlag{Name: "mail_sender", Value: "Ninja Software <noreply@njs.dev>", EnvVars: []string{envPrefix + "_MAIL_SENDER", "MAIL_SENDER"}, Usage: "Default address emails are sent from"},

					&cli.BoolFlag{Name: "jwt_encrypt", Value: true, EnvVars: []string{envPrefix + "_JWT_ENCRYPT", "JWT_ENCRYPT"}, Usage: "set if to encrypt jwt tokens or not"},
					&cli.StringFlag{Name: "jwt_encrypt_key", Value: "ITF1vauAxvJlF0PLNY9btOO9ZzbUmc6X", EnvVars: []string{envPrefix + "_JWT_KEY", "JWT_KEY"}, Usage: "supports key sizes of 16, 24 or 32 bytes"},
					&cli.IntFlag{Name: "jwt_expiry_days", Value: 1, EnvVars: []string{envPrefix + "_JWT_EXPIRY_DAYS", "JWT_EXPIRY_DAYS"}, Usage: "expiry days for auth tokens"},
					&cli.StringFlag{Name: "metamask_sign_message", Value: "", EnvVars: []string{envPrefix + "_METAMASK_SIGN_MESSAGE", "METAMASK_SIGN_MESSAGE"}, Usage: "message to show in metamask key sign flow, needs to match frontend"},

					&cli.StringFlag{Name: "twitch_client_id", Value: "123", EnvVars: []string{envPrefix + "_TWITCH_CLIENT_ID", "TWITCH_CLIENT_ID"}, Usage: "Twitch client ID for verifying web account tokens sent with requests"},
					&cli.StringFlag{Name: "twitch_client_secret", Value: "123", EnvVars: []string{envPrefix + "_TWITCH_CLIENT_SECRET", "TWITCH_CLIENT_SECRET"}, Usage: "Twitch client secret for verifying web account tokens sent with requests"},
					&cli.StringFlag{Name: "twitter_api_key", Value: "123", EnvVars: []string{envPrefix + "_TWITTER_API_KEY", "TWITTER_API_KEY"}, Usage: "Twitter API key for requests used in the OAuth 1.0a flow"},
					&cli.StringFlag{Name: "twitter_api_secret", Value: "123", EnvVars: []string{envPrefix + "_TWITTER_API_SECRET", "TWITTER_API_SECRET"}, Usage: "Twitter API key for requests used in the OAuth 1.0a flow"},
					&cli.StringFlag{Name: "discord_client_id", Value: "123", EnvVars: []string{envPrefix + "_DISCORD_CLIENT_ID", "DISCORD_CLIENT_ID"}, Usage: "Discord client ID for verifying web account tokens sent with requests"},
					&cli.StringFlag{Name: "discord_client_secret", Value: "123", EnvVars: []string{envPrefix + "_DISCORD_CLIENT_SECRET", "DISCORD_CLIENT_SECRET"}, Usage: "Discord client secret for verifying web account tokens sent with requests"},

					&cli.StringFlag{Name: "gameserver_token", Value: "aG93cyBpdCBnb2luZyBtYWM=", EnvVars: []string{envPrefix + "_GAMESERVER_TOKEN"}, Usage: "Token to auth gameserver client"},
					&cli.BoolFlag{Name: "only_wallet", Value: true, EnvVars: []string{envPrefix + "_ONLY_WALLET"}, Usage: "Set passport to only accept wallet logins"},
					&cli.StringFlag{Name: "whitelist_check_endpoint", Value: "https://stories.supremacy.game", EnvVars: []string{envPrefix + "_WHITELIST_ENDPOINT"}, Usage: "Endpoint to check if user is whitelisted"},

					&cli.BoolFlag{Name: "pprof_datadog", Value: true, EnvVars: []string{envPrefix + "_PPROF_DATADOG"}, Usage: "Use datadog pprof to collect debug info"},
					&cli.StringSliceFlag{Name: "pprof_datadog_profiles", Value: cli.NewStringSlice("cpu", "heap"), EnvVars: []string{envPrefix + "_PPROF_DATADOG_PROFILES"}, Usage: "Comma seprated list of profiles to collect. Options: cpu,heap,block,mutex,goroutine,metrics"},
					&cli.DurationFlag{Name: "pprof_datadog_interval_sec", Value: 60, EnvVars: []string{envPrefix + "_PPROF_DATADOG_INTERVAL_SEC"}, Usage: "Specifies the period at which profiles will be collected"},
					&cli.DurationFlag{Name: "pprof_datadog_duration_sec", Value: 60, EnvVars: []string{envPrefix + "_PPROF_DATADOG_DURATION_SEC"}, Usage: "Specifies the length of the CPU profile snapshot"},

					// captcha stuff
					&cli.StringFlag{Name: "captcha_site_key", Value: "", EnvVars: []string{envPrefix + "_CAPTCHA_SITE_KEY", "CAPTCHA_SITE_KEY"}, Usage: "Captcha site key"},
					&cli.StringFlag{Name: "captcha_secret", Value: "", EnvVars: []string{envPrefix + "_CAPTCHA_SECRET", "CAPTCHA_SECRET"}, Usage: "Captcha secret"},

					// setup for webhook
					&cli.StringFlag{Name: "gameserver_webhook_secret", Value: "e1BD3FF270804c6a9edJDzzDks87a8a4fde15c7=", EnvVars: []string{"GAMESERVER_WEBHOOK_SECRET"}, Usage: "Authorization key to passport webhook"},
					&cli.StringFlag{Name: "gameserver_host_url", Value: "http://localhost:8084", EnvVars: []string{"GAMESERVER_HOST_URL"}, Usage: "Authorization key to passport webhook"},
					&cli.StringFlag{Name: "jwt_key", Value: "9a5b8421bbe14e5a904cfd150a9951d3", EnvVars: []string{"STREAM_SITE_JWT_KEY"}, Usage: "JWT Key for signing token on stream site"},

					/****************************
					 *		Bridge details		*
					 ***************************/
					&cli.StringFlag{Name: "purchase_addr", Value: "0x7D6439fDF9B096b29b77afa28b3083c0a329c7fE", EnvVars: []string{envPrefix + "_PURCHASE_ADDR"}, Usage: "Address where purchases go into"},

					// SUP
					&cli.StringFlag{Name: "sup_addr_bsc", Value: "0x5e8b6999B44E011F485028bf1AF0aF601F845304", EnvVars: []string{envPrefix + "_SUP_CONTRACT_ADDR_BSC"}, Usage: "SUP contract address on BSC"},
					&cli.StringFlag{Name: "sup_addr_eth", Value: "0xfF30d2c046AEb5FA793138265Cc586De814d0040", EnvVars: []string{envPrefix + "_SUP_CONTRACT_ADDR_ETH"}, Usage: "SUP contract address on ETH"},
					&cli.StringFlag{Name: "sup_withdrawal_addr_bsc", Value: "0x9DAcEA338E4DDd856B152Ce553C7540DF920Bb15", EnvVars: []string{envPrefix + "_SUP_WITHDRAWAL_CONTRACT_ADDR_BSC"}, Usage: "SUP withdrawal contract address on BSC"},
					&cli.StringFlag{Name: "sup_withdrawal_addr_eth", Value: "0xf6D4255eE10FFaF4B746950583665d7809556ae0", EnvVars: []string{envPrefix + "_SUP_WITHDRAWAL_CONTRACT_ADDR_ETH"}, Usage: "SUP withdrawal contract address on ETH"},

					// private keys
					&cli.StringFlag{Name: "signer_private_key", Value: "0x5f3b57101caf01c3d91e50809e70d84fcc404dd108aa8a9aa3e1a6c482267f48", EnvVars: []string{envPrefix + "_SIGNER_PRIVATE_KEY"}, Usage: "Private key for signing (usually operator)"},
					&cli.StringFlag{Name: "achievement_signer_private_key", Value: "0x9878e47371dc28d434b8e5a2e36a5ac2fad84af4ebcd8ea34470b2417590e087", EnvVars: []string{envPrefix + "_ACHIEVEMENT_SIGNER_PRIVATE_KEY"}, Usage: "Private key for signing achievement contract (usually operator)"},

					// chain id
					&cli.IntFlag{Name: "bsc_chain_id", Value: 97, EnvVars: []string{envPrefix + "_BSC_CHAIN_ID"}, Usage: "BSC Chain ID"},
					&cli.IntFlag{Name: "eth_chain_id", Value: 5, EnvVars: []string{envPrefix + "_ETH_CHAIN_ID"}, Usage: "ETH Chain ID"},

					//router address for exchange rates
					&cli.BoolFlag{Name: "enable_purchase_subscription", Value: false, EnvVars: []string{envPrefix + "_ENABLE_PURCHASE_SUBSCRIPTION"}, Usage: "Poll payments and price"},
					&cli.BoolFlag{Name: "avant_testnet", Value: false, EnvVars: []string{envPrefix + "_AVANT_TESTNET"}, Usage: "Use testnet for Avant data scraper"},
					&cli.BoolFlag{Name: "skip_update_users_mixed_case", Value: false, EnvVars: []string{envPrefix + "_SKIP_UPDATE_USERS_MIXED_CASE"}, Usage: "Set to true after users have been all updated as mixed case"},

					//moralis key- set in env vars
					//moralis key- set in env vars
					//moralis key- set in env vars
					&cli.IntFlag{Name: "database_max_idle_conns", Value: 40, EnvVars: []string{envPrefix + "_DATABASE_MAX_IDLE_CONNS"}, Usage: "Database max idle conns"},
					&cli.IntFlag{Name: "database_max_open_conns", Value: 50, EnvVars: []string{envPrefix + "_DATABASE_MAX_OPEN_CONNS"}, Usage: "Database max open conns"},
					&cli.StringFlag{Name: "moralis_key", Value: "91Xp2ke5eOVMavAsqdOoiXN4lg0n0AieW5kTJoupdyQBhL2k9XvMQtFPSA4opX2s", EnvVars: []string{envPrefix + "_MORALIS_KEY"}, Usage: "Key to connect to moralis API"},
					&cli.StringFlag{Name: "bot_secret_key", Value: `HsZ8DGnNshjkvbvdmJvjLY0CEaoAyn0SnzHjLaCESL91YwsRELsaGyvJsteUf6kI`, EnvVars: []string{envPrefix + "_BOT_SECRET_KEY"}, Usage: "Key for verifying requests from our own bots"},
					&cli.StringFlag{Name: "ignore_rate_limit_ips", Value: "127.0.0.1", EnvVars: []string{envPrefix + "_IGNORE_RATE_LIMIT_IP"}, Usage: "Ignore rate limiting on these IPs"},
					&cli.StringFlag{Name: "email_template_path", Value: "./passport/email/templates", EnvVars: []string{envPrefix + "_EMAIL_TEMPLATE_PATH"}, Usage: "path to email templates"},
				},

				Usage: "run server",
				Action: func(c *cli.Context) error {
					ctx, cancel := context.WithCancel(c.Context)
					environment := types.Environment(c.String("environment"))
					if !environment.IsValid() {
						cancel()
						return terror.Panic(fmt.Errorf("invalid environment: %s", environment))
					}

					level := c.String("log_level")
					log := log_helpers.LoggerInitZero(environment.String(), level)
					if environment == types.Production || environment == types.Staging {
						logPtr := zerolog.New(os.Stdout)
						log = &logPtr
					}
					passlog.New(environment.String(), level)
					log.Info().Msg("zerolog initialised")

					if environment != types.Development {
						tracer.Start(
							tracer.WithEnv(environment.String()),
							tracer.WithService(envPrefix),
							tracer.WithServiceVersion(Version),
							tracer.WithLogger(passlog.DatadogLog{L: passlog.L}), // configure before profiler so profiler will use this logger
						)
						defer tracer.Stop()
					}

					// Datadog Tracing an profiling
					if c.Bool("pprof_datadog") && environment != types.Development {
						// Decode Profile types
						active := c.StringSlice("pprof_datadog_profiles")
						profilers := []profiler.ProfileType{}
						for _, act := range active {
							switch act {
							case profiler.CPUProfile.String():
								passlog.L.Debug().Msgf("Adding Datadog profiler: %s", profiler.CPUProfile)
								profilers = append(profilers, profiler.CPUProfile)
							case profiler.HeapProfile.String():
								passlog.L.Debug().Msgf("Adding Datadog profiler: %s", profiler.HeapProfile)
								profilers = append(profilers, profiler.HeapProfile)
							case profiler.BlockProfile.String():
								passlog.L.Debug().Msgf("Adding Datadog profiler: %s", profiler.BlockProfile)
								profilers = append(profilers, profiler.BlockProfile)
							case profiler.MutexProfile.String():
								passlog.L.Debug().Msgf("Adding Datadog profiler: %s", profiler.MutexProfile)
								profilers = append(profilers, profiler.MutexProfile)
							case profiler.GoroutineProfile.String():
								passlog.L.Debug().Msgf("Adding Datadog profiler: %s", profiler.GoroutineProfile)
								profilers = append(profilers, profiler.GoroutineProfile)
							case profiler.MetricsProfile.String():
								passlog.L.Debug().Msgf("Adding Datadog profiler: %s", profiler.MetricsProfile)
								profilers = append(profilers, profiler.MetricsProfile)
							}
						}
						err := profiler.Start(
							// Service configuration
							profiler.WithService(envPrefix),
							profiler.WithVersion(Version),
							profiler.WithEnv(environment.String()),
							// This doesn't have a WithLogger option but it can use the tracer logger if tracer is configured first.
							// Profiler configuration
							profiler.WithPeriod(c.Duration("pprof_datadog_interval_sec")*time.Second),
							profiler.CPUDuration(c.Duration("pprof_datadog_duration_sec")*time.Second),
							profiler.WithProfileTypes(
								profilers...,
							),
						)
						if err != nil {
							passlog.L.Error().Err(err).Msg("Failed to start Datadog Profiler")
						}
						passlog.L.Info().Strs("with", active).Msg("Starting datadog profiler")
						defer profiler.Stop()
					}

					g := &run.Group{}
					// Listen for os.interrupt
					g.Add(run.SignalHandler(ctx, os.Interrupt))
					// start the server
					g.Add(func() error { return ServeFunc(c, log) }, func(err error) { cancel() })

					err := g.Run()
					if errors.Is(err, run.SignalError{Signal: os.Interrupt}) {
						err = terror.Warn(err)
					}
					log_helpers.TerrorEcho(ctx, err, log)
					return nil
				},
			},
		},
	}

	err := app.Run(os.Args)
	if err != nil {
		terror.Echo(err)
		os.Exit(1) // so ci knows it no good
	}
}

func sqlConnect(
	databaseTxUser string,
	databaseTxPass string,
	databaseHost string,
	databasePort string,
	databaseName string,
	DatabaseApplicationName string,
	APIVersion string,
	maxIdle int,
	maxOpen int,
) (*sql.DB, error) {
	params := url.Values{}
	params.Add("sslmode", "disable")
	if DatabaseApplicationName != "" {
		params.Add("application_name", fmt.Sprintf("%s %s", DatabaseApplicationName, APIVersion))
	}
	connString := fmt.Sprintf("postgres://%s:%s@%s:%s/%s?%s",
		databaseTxUser,
		databaseTxPass,
		databaseHost,
		databasePort,
		databaseName,
		params.Encode(),
	)
	cfg, err := pgx.ParseConfig(connString)
	if err != nil {
		return nil, err
	}
	conn := stdlib.OpenDB(*cfg)
	if err != nil {
		return nil, err
	}
	conn.SetMaxIdleConns(maxIdle)
	conn.SetMaxOpenConns(maxOpen)
	return conn, nil

}

<<<<<<< HEAD
func SyncPayments(ucm *api.Transactor, log *zerolog.Logger, isTestnet bool, pxr *api.PassportExchangeRate, environment types.Environment) error {
=======
func SyncPayments(ucm *api.Transactor, log *zerolog.Logger, isTestnet bool, pxr *api.PassportExchangeRate) error {
>>>>>>> 452fd9a6

	records1, err := payments.BNB(isTestnet)
	if err != nil {
		return fmt.Errorf("get bnb payments: %w", err)
	}

	records2, err := payments.BUSD(isTestnet)
	if err != nil {
		return fmt.Errorf("get busd payments: %w", err)
	}

	records3, err := payments.ETH(isTestnet)
	if err != nil {
		return fmt.Errorf("get eth payments: %w", err)
	}
	records4, err := payments.USDC(isTestnet)
	if err != nil {
		return fmt.Errorf("get usdc payments: %w", err)
	}

	log.Info().
		Int("BNB records", len(records1)).
		Int("BUSD records", len(records2)).
		Int("ETH records", len(records3)).
		Int("USDC records", len(records4)).
		Msg("fetch purchases")

	// Sale stuff
	// Passport exchange rate after block

	passportExchangeRatesEnabled := pxr.GetIsEnable() && pxr.GetIsCurrentBlockAfter()

	if !pxr.GetIsEnable() {
		if db.GetBoolWithDefault(db.KeyEnablePassportExchangeRate, false) {
			pxr.SetIsEnabledTrue()
		}

		if pxr.GetIsEnable() && payments.CheckIsCurrentBlockAfter() {
			pxr.SetIsCurrentBlockAfterTrue()
			passportExchangeRatesEnabled = true
		}

	} else if !pxr.GetIsCurrentBlockAfter() && payments.CheckIsCurrentBlockAfter() {
		pxr.SetIsCurrentBlockAfterTrue()
		passportExchangeRatesEnabled = true

	}
	log.Debug().Bool("Passport Exchange Rates Enabled:", passportExchangeRatesEnabled).Msg("KV has been enabled and current block is after")

	records := []*payments.PurchaseRecord{}
	records = append(records, records1...)
	records = append(records, records2...)
	records = append(records, records3...)
	records = append(records, records4...)

	log.Info().Int("records", len(records)).Msg("Syncing payments...")
	successful := 0
	skipped := 0
	failed := 0

	for _, r := range records {
		ctx := context.Background()

		exists, err := db.TransactionReferenceExists(r.TxHash)
		if err != nil {
			log.Error().Str("sym", r.Symbol).Str("txid", r.TxHash).Err(err).Msg("check record exists")
			failed++
			continue
		}

		if exists {
			skipped++
			continue
		}

		user, err := payments.CreateOrGetUser(common.HexToAddress(r.FromAddress), types.Environment(environment))
		if err != nil {
			failed++
			log.Error().Str("sym", r.Symbol).Str("txid", r.TxHash).Err(err).Msg("create new user for payment insertion")
			continue
		}

		input, _, err := payments.ProcessValues(r.Sups, r.ValueInt, r.ValueDecimals)
		if err != nil {
			return err
		}

		if input.Equal(decimal.Zero) {
			log.Warn().Str("sym", r.Symbol).Str("txid", r.TxHash).Msg("zero value payment")
			skipped++
			continue
		}

		err = payments.StoreRecord(ctx, types.XsynSaleUserID, types.UserIDFromString(user.ID), ucm, r, passportExchangeRatesEnabled)
		if err != nil && strings.Contains(err.Error(), "duplicate key") {
			skipped++
			continue
		}
		if err != nil && !strings.Contains(err.Error(), "duplicate key") {
			failed++
			log.Error().Str("sym", r.Symbol).Str("txid", r.TxHash).Err(err).Msg("duplicate key when inserting payment record")
			continue
		}

		successful++

	}
	if err != nil {
		return fmt.Errorf("get all exchange rates: %w", err)
	}

	exchangeRates, err := payments.FetchExchangeRates(passportExchangeRatesEnabled)
	ws.PublishMessage("/public/exchange_rates", api.HubKeySUPSExchangeRates, exchangeRates)

	log.Info().Int("skipped", skipped).Int("successful", successful).Int("failed", failed).Msg("synced payments")

	return nil

}
<<<<<<< HEAD
func SyncDeposits(ucm *api.Transactor, isTestnet bool, environment types.Environment) error {
=======

func SyncDeposits(ucm *api.Transactor, purchaseAddress common.Address, isTestnet bool) error {
>>>>>>> 452fd9a6
	depositRecords, err := payments.GetDeposits(isTestnet)
	if err != nil {
		return fmt.Errorf("get deposits: %w", err)
	}
<<<<<<< HEAD
	_, _, err = payments.ProcessDeposits(depositRecords, ucm, environment)
=======
	_, _, err = payments.ProcessDeposits(depositRecords, ucm, purchaseAddress)
>>>>>>> 452fd9a6
	if err != nil {
		return fmt.Errorf("process deposits: %w", err)
	}

	return nil
}

<<<<<<< HEAD
func Sync1155Deposits(collectionSlug string, isTestnet bool, environment types.Environment) error {
=======
func Sync1155Deposits(collectionSlug string, purchaseAddress common.Address, isTestnet bool) error {
>>>>>>> 452fd9a6
	collection, err := db.CollectionBySlug(collectionSlug)
	if err != nil {
		return err
	}
	if !collection.MintContract.Valid {
		return fmt.Errorf("failed to get mint contract")
	}

	depositRecords, err := payments.Get1155Deposits(isTestnet, collection.MintContract.String)
	if err != nil {
		return fmt.Errorf("get deposits: %w", err)
	}
<<<<<<< HEAD
	_, _, err = payments.Process1155Deposits(depositRecords, collectionSlug, environment)
=======
	_, _, err = payments.Process1155Deposits(depositRecords, collectionSlug, purchaseAddress)
>>>>>>> 452fd9a6
	if err != nil {
		return fmt.Errorf("process deposits: %w", err)
	}

	return nil

}

func SyncWithdraw(
	ucm *api.Transactor,
	isTestnet,
	enableWithdrawRollback bool,
	supWithdrawContractBSC,
	supWithdrawContractETH common.Address,
) error {
	bscWithdrawalsEnabled := db.GetBool(db.KeyEnableBscWithdraws)
	ethWithdrawalsEnabled := db.GetBool(db.KeyEnableEthWithdraws)

	// Update with TX hash first
	withdrawRecords, err := payments.GetWithdraws(bscWithdrawalsEnabled, ethWithdrawalsEnabled, isTestnet)
	if err != nil {
		return fmt.Errorf("get withdraws: %w", err)
	}
	success, skipped := payments.UpdateSuccessfulWithdrawsWithTxHash(bscWithdrawalsEnabled, ethWithdrawalsEnabled, supWithdrawContractBSC, supWithdrawContractETH, withdrawRecords)
	if success > 0 || skipped > 0 {
		passlog.L.Info().Int("success", success).Int("skipped", skipped).Msg("add tx hashes to pending refunds")
	}

	refundsSuccess, refundsSkipped, err := payments.ReverseFailedWithdraws(ucm, enableWithdrawRollback)
	if err != nil {
		return fmt.Errorf("process withdraws: %w", err)
	}
	if refundsSuccess > 0 || refundsSkipped > 0 {
		passlog.L.Info().Int("success", refundsSuccess).Int("skipped", refundsSkipped).Msg("refunds processed")
	}

	return nil
}
<<<<<<< HEAD
func SyncNFTs(isTestnet bool, environment types.Environment) error {
=======

func SyncNFTs(isTestnet bool) error {
>>>>>>> 452fd9a6
	allCollections, err := boiler.Collections(boiler.CollectionWhere.MintContract.IsNotNull(),
		boiler.CollectionWhere.ContractType.EQ(null.StringFrom("ERC-721"))).All(passdb.StdConn)
	if err != nil {
		return fmt.Errorf("failed to get limited release collection: %w", err)
	}

	for _, collection := range allCollections {
		collectionNftOwnerStatuses, err := payments.GetNFTOwnerRecords(isTestnet, collection)
		if err != nil {
			return fmt.Errorf("get nft owners: %w", err)
		}

		ownerUpdated, ownerSkipped, err := payments.UpdateOwners(collectionNftOwnerStatuses, collection, environment)
		if err != nil {
			return fmt.Errorf("update nft owners: %w", err)
		}

		passlog.L.Info().
			Str("collection.Slug", collection.Slug).
			Str("collection.MintContract.String", collection.MintContract.String).
			Str("collection.StakeContract.String", collection.StakeContract.String).
			Str("collection.StakingContractOld.String", collection.StakingContractOld.String).
			Bool("isTestnet", isTestnet).
			Int("records", len(collectionNftOwnerStatuses)).
			Int("updated", ownerUpdated).
			Int("skipped", ownerSkipped).
			Msg("synced nft ownerships")
	}
	db.PutBool(db.KeyEnableSyncNFTOwners, true)
	return nil
}

func Sync1155Withdraw(collectionSlug string, isTestnet, enable1155Rollback bool) error {
	collection, err := db.CollectionBySlug(collectionSlug)
	if err != nil {
		return err
	}
	if !collection.MintContract.Valid {
		return fmt.Errorf("failed to get mint contract")
	}

	// Update with TX hash first
	records, err := payments.Get1155Withdraws(isTestnet, collection.MintContract.String)
	if err != nil {
		return fmt.Errorf("get 1155: %w", err)
	}
	success, skipped := payments.UpdateSuccessful1155WithdrawalsWithTxHash(records, collection.MintContract.String)
	passlog.L.Info().Int("success", success).Int("skipped", skipped).Msg("add tx hashes to pending refunds")

	refundsSuccess, refundsSkipped, err := payments.ReverseFailed1155(enable1155Rollback)
	if err != nil {
		return fmt.Errorf("process withdraws: %w", err)
	}
	passlog.L.Info().Int("success", refundsSuccess).Int("skipped", refundsSkipped).Msg("refunds processed")

	return nil
}

<<<<<<< HEAD
func SyncFunc(ucm *api.Transactor, log *zerolog.Logger, isTestnet, enableWithdrawRollback bool, pxr *api.PassportExchangeRate, environment types.Environment) error {
=======
func SyncFunc(ucm *api.Transactor, log *zerolog.Logger, isTestnet, enableWithdrawRollback bool, pxr *api.PassportExchangeRate, config *types.Web3Params) error {
	// ping avant to ensure service status
>>>>>>> 452fd9a6
	go func() {
		l := passlog.L.With().Str("svc", "avant_ping").Logger()
		failureCount := db.GetIntWithDefault(db.KeyAvantFailureCount, 0)
		successCount := db.GetIntWithDefault(db.KeyAvantSuccessCount, 0)
		rollbackEnabled := db.GetBool(db.KeyEnableWithdrawRollback)
		if failureCount > 5 {
			l.Err(errors.New("avant data feed failure")).Int("failure_count", failureCount).Msg("avant data feed failed, stopping automatic withdraw rollbacks")
			db.PutBool(db.KeyEnableWithdrawRollback, false)
		} else if !rollbackEnabled && successCount > 10 {
			l.Info().Int("failure_count", failureCount).Msg("avant data feed restored, resuming automatic withdraw rollbacks")
			db.PutBool(db.KeyEnableWithdrawRollback, true)
		}

		if failureCount > 0 {
			l.Debug().Int("failure_count", failureCount).Msg("avant status check")
		}
		err := payments.Ping()
		if err != nil {
			l.Err(err).Int("failure_count", failureCount).Msg("avant ping fail")
			db.PutInt(db.KeyAvantFailureCount, failureCount+1)
			db.PutInt(db.KeyAvantSuccessCount, 0)
			return
		}
		db.PutInt(db.KeyAvantSuccessCount, successCount+1)
		db.PutInt(db.KeyAvantFailureCount, 0)
	}()
	// sync sup purchases
	go func(ucm *api.Transactor, log *zerolog.Logger, isTestnet bool) {
		if db.GetBoolWithDefault(db.KeyEnableSyncPayments, false) {
			err := SyncPayments(ucm, log, isTestnet, pxr, environment)
			if err != nil {
				passlog.L.Err(err).Msg("failed to sync payments")
			}
		}
	}(ucm, log, isTestnet)
	// sync sup deposits
	go func(ucm *api.Transactor, log *zerolog.Logger, isTestnet bool) {
		if db.GetBoolWithDefault(db.KeyEnableSyncDeposits, false) {
<<<<<<< HEAD
			err := SyncDeposits(ucm, isTestnet, environment)
=======
			err := SyncDeposits(ucm, config.PurchaseAddress, isTestnet)
>>>>>>> 452fd9a6
			if err != nil {
				passlog.L.Err(err).Msg("failed to sync deposits")
			}
		}
	}(ucm, log, isTestnet)
	// sync nft changes
	go func() {
		err := SyncNFTs(isTestnet, environment)
		if err != nil {
			passlog.L.Err(err).Msg("failed to sync nfts")
		}
	}()
	// sync sup withdrawals
	go func(ucm *api.Transactor, isTestnet bool) {
		if db.GetBoolWithDefault(db.KeyEnableSyncWithdraw, false) {
			err := SyncWithdraw(ucm, isTestnet, enableWithdrawRollback, config.SupWithdrawalAddrBSC, config.SupWithdrawalAddrETH)
			if err != nil {
				passlog.L.Err(err).Msg("failed to sync withdraw")
			}
		}
	}(ucm, isTestnet)
	// sync 1155 nft withdrawals
	go func(isTestnet bool) {
		if db.GetBoolWithDefault(db.KeyEnableSync1155, false) {
			err := Sync1155Withdraw("supremacy-achievements", isTestnet, enableWithdrawRollback)
			if err != nil {
				passlog.L.Err(err).Msg("failed to sync 1155")
			}
		}
	}(isTestnet)
	// sync 1155 nft deposits
	go func(isTestnet bool) {
		if db.GetBoolWithDefault(db.KeyEnableSync1155, false) {
<<<<<<< HEAD
			err := Sync1155Deposits("supremacy-achievements", isTestnet, environment)
=======
			err := Sync1155Deposits("supremacy-achievements", config.PurchaseAddress, isTestnet)
>>>>>>> 452fd9a6
			if err != nil {
				passlog.L.Err(err).Msg("failed to sync 1155")
			}
		}
	}(isTestnet)
	return nil
}

func ServeFunc(ctxCLI *cli.Context, log *zerolog.Logger) error {
	databaseMaxIdleConns := ctxCLI.Int("database_max_idle_conns")
	databaseMaxOpenConns := ctxCLI.Int("database_max_open_conns")
	environment := types.Environment(ctxCLI.String("environment"))
	if !environment.IsValid() {
		return terror.Panic(fmt.Errorf("invalid environment: %s", environment))
	}
	sentryDSNBackend := ctxCLI.String("sentry_dsn_backend")
	sentryServerName := ctxCLI.String("sentry_server_name")
	sentryTraceRate := ctxCLI.Float64("sentry_sample_rate")
	skipUpdateUsersMixedCase := ctxCLI.Bool("skip_update_users_mixed_case")
	sentryRelease := fmt.Sprintf("%s@%s", SentryReleasePrefix, Version)
	err := log_helpers.SentryInit(sentryDSNBackend, sentryServerName, sentryRelease, environment.String(), sentryTraceRate, log)
	switch errors.Unwrap(err) {
	case log_helpers.ErrSentryInitEnvironment:
		return terror.Error(err, fmt.Sprintf("got environment %s", environment))
	case log_helpers.ErrSentryInitDSN, log_helpers.ErrSentryInitVersion:
		if terror.GetLevel(err) == terror.ErrLevelPanic {
			// if the level is panic then in a prod environment
			// so keep panicing
			return terror.Panic(err)
		}
	default:
		if err != nil {
			return err
		}
	}

	apiAddr := ctxCLI.String("api_addr")
	databaseUser := ctxCLI.String("database_user")
	databasePass := ctxCLI.String("database_pass")
	databaseHost := ctxCLI.String("database_host")
	databasePort := ctxCLI.String("database_port")
	databaseName := ctxCLI.String("database_name")
	databaseAppName := ctxCLI.String("database_application_name")

	purchaseAddr := ctxCLI.String("purchase_addr")
	supAddrBsc := ctxCLI.String("sup_addr_bsc")
	supAddrEth := ctxCLI.String("sup_addr_eth")
	supWithdrawalAddrBsc := ctxCLI.String("sup_withdrawal_addr_bsc")
	supWithdrawalAddrEth := ctxCLI.String("sup_withdrawal_addr_eth")
	moralisKey := ctxCLI.String("moralis_key")
	signerPrivateKey := ctxCLI.String("signer_private_key")
	achievementSignerKey := ctxCLI.String("achievement_signer_private_key")
	BSCChainID := ctxCLI.Int("bsc_chain_id")
	ETHChainID := ctxCLI.Int("eth_chain_id")

	enablePurchaseSubscription := ctxCLI.Bool("enable_purchase_subscription")

	isTestnetBlockchain := ctxCLI.Bool("is_testnet_blockchain")
	runBlockchainBridge := ctxCLI.Bool("run_blockchain_bridge")

	jwtKey := ctxCLI.String("jwt_key")
	mailDomain := ctxCLI.String("mail_domain")
	mailAPIKey := ctxCLI.String("mail_apikey")
	mailSender := ctxCLI.String("mail_sender")
	twilioSid := ctxCLI.String("twilio_sid")
	twilioApiKey := ctxCLI.String("twilio_api_key")
	twilioApiSecrete := ctxCLI.String("twilio_api_secret")
	smsFromNumber := ctxCLI.String("sms_from_number")
	externalURL := ctxCLI.String("passport_web_host_url")
	insecuritySkipVerify := false
	if environment == types.Development || environment == types.Testing {
		insecuritySkipVerify = true
	}

	gameserverWebhookToken := ctxCLI.String("gameserver_webhook_secret")
	if gameserverWebhookToken == "" {
		return terror.Panic(fmt.Errorf("missing passort webhook token"))
	}

	gameserverHostUrl := ctxCLI.String("gameserver_host_url")
	if gameserverHostUrl == "" {
		return terror.Panic(fmt.Errorf("missing passort webhook token"))
	}

	gameserverToken := ctxCLI.String("gameserver_token")
	if gameserverToken == "" {
		return terror.Panic(fmt.Errorf("missing gameserver auth token"))
	}

	googleClientID := ctxCLI.String("google_client_id")
	if googleClientID == "" {
		return terror.Panic(fmt.Errorf("missing google client id"))
	}

	twitchClientID := ctxCLI.String("twitch_client_id")
	if twitchClientID == "" {
		return terror.Panic(fmt.Errorf("no twitch client id"))
	}

	twitchClientSecret := ctxCLI.String("twitch_client_secret")
	if twitchClientSecret == "" {
		return terror.Panic(fmt.Errorf("no twitch client secret"))
	}

	twitterAPIKey := ctxCLI.String("twitter_api_key")
	if twitterAPIKey == "" {
		return terror.Panic(fmt.Errorf("no twitter api key"))
	}

	twitterAPISecret := ctxCLI.String("twitter_api_secret")
	if twitterAPISecret == "" {
		return terror.Panic(fmt.Errorf("no twitter api secret"))
	}

	discordClientID := ctxCLI.String("discord_client_id")
	if discordClientID == "" {
		return terror.Panic(fmt.Errorf("no discord client id"))
	}

	discordClientSecret := ctxCLI.String("discord_client_secret")
	if discordClientSecret == "" {
		return terror.Panic(fmt.Errorf("no discord client secret"))
	}

	config := &types.Config{
		EmailTemplatePath:   ctxCLI.String("email_template_path"),
		CookieSecure:        ctxCLI.Bool("cookie_secure"),
		CookieKey:           ctxCLI.String("cookie_key"),
		PassportWebHostURL:  ctxCLI.String("passport_web_host_url"),
		GameserverHostURL:   ctxCLI.String("gameserver_web_host_url"),
		EncryptTokens:       ctxCLI.Bool("jwt_encrypt"),
		EncryptTokensKey:    ctxCLI.String("jwt_encrypt_key"),
		TokenExpirationDays: ctxCLI.Int("jwt_expiry_days"),
		MetaMaskSignMessage: ctxCLI.String("metamask_sign_message"),
		Web3Params: &types.Web3Params{
			SignerPrivateKey:      signerPrivateKey,
			AchievementsSignerKey: achievementSignerKey,
			MoralisKey:            moralisKey,
			EthChainID:            ETHChainID,
			BscChainID:            BSCChainID,
			SupAddrBSC:            common.HexToAddress(supAddrBsc),
			SupAddrETH:            common.HexToAddress(supAddrEth),
			SupWithdrawalAddrBSC:  common.HexToAddress(supWithdrawalAddrBsc),
			SupWithdrawalAddrETH:  common.HexToAddress(supWithdrawalAddrEth),
			PurchaseAddress:       common.HexToAddress(purchaseAddr),
		},
		OnlyWalletConnect:       ctxCLI.Bool("only_wallet"),
		WhitelistEndpoint:       ctxCLI.String("whitelist_check_endpoint"),
		InsecureSkipVerifyCheck: insecuritySkipVerify,
		AuthParams: &types.AuthParams{
			GameserverToken:     gameserverToken,
			GoogleClientID:      googleClientID,
			TwitchClientID:      twitchClientID,
			TwitchClientSecret:  twitchClientSecret,
			TwitterAPIKey:       twitterAPIKey,
			TwitterAPISecret:    twitterAPISecret,
			DiscordClientID:     discordClientID,
			DiscordClientSecret: discordClientSecret,
		},
		WebhookParams: &types.WebhookParams{
			GameserverWebhookToken: gameserverWebhookToken,
			GameserverHostUrl:      gameserverHostUrl,
		},
		BotSecret:      ctxCLI.String("bot_secret_key"),
		CaptchaSiteKey: ctxCLI.String("captcha_site_key"),
		CaptchaSecret:  ctxCLI.String("captcha_secret"),
	}

	sqlConnect, err := sqlConnect(
		databaseUser,
		databasePass,
		databaseHost,
		databasePort,
		databaseName,
		databaseAppName,
		Version,
		databaseMaxIdleConns,
		databaseMaxOpenConns,
	)
	if err != nil {
		return terror.Panic(err)
	}
	err = passdb.New(sqlConnect)
	if err != nil {
		return terror.Panic(err)
	}
	err = db.IsSchemaDirty()
	if err != nil {
		return terror.Error(api.ErrCheckDBQuery)
	}

	// Mailer
	mailer, err := email.NewMailer(mailDomain, mailAPIKey, mailSender, config, log)
	if err != nil {
		return terror.Panic(err, "Mailer init failed")
	}

	// SMS
	twilio, err := sms.NewTwilio(twilioSid, twilioApiKey, twilioApiSecrete, smsFromNumber, environment)
	if err != nil {
		return terror.Panic(err, "SMS init failed")
	}

	// HTML Sanitizer
	HTMLSanitizePolicy := bluemonday.UGCPolicy()
	HTMLSanitizePolicy.AllowAttrs("class").OnElements("img", "table", "tr", "td", "p")

	// initialise user cache map
	ucm, err := api.NewTX()
	if err != nil {
		return err
	}

	jwtKeyByteArray, err := base64.StdEncoding.DecodeString(jwtKey)
	if err != nil {
		return terror.Error(err, "Failed to convert string to byte array")
	}

	passportExchangeRate := &api.PassportExchangeRate{}

	// API Server
	api, routes := api.NewAPI(log,
		mailer,
		twilio,
		apiAddr,
		HTMLSanitizePolicy,
		config,
		externalURL,
		ucm,
		isTestnetBlockchain,
		runBlockchainBridge,
		enablePurchaseSubscription,
		jwtKeyByteArray,
		types.Environment(environment),
		strings.Split(ctxCLI.String("ignore_rate_limit_ips"), ","),
		passportExchangeRate,
	)

	passlog.L.Info().Msg("start rpc server")
	s := comms.NewServer(ucm, log, api.ClientMap, twilio, config)
	err = s.Start(10001, 34)
	if err != nil {
		return err
	}

	apiServer := &http.Server{
		Addr:    api.Addr,
		Handler: routes,
	}

	// we need to create a single admin account on xsyn
	passlog.L.Info().Msg("Running one off funcs")
	start := time.Now()
	err = seed.CreateAdminUser()
	if err != nil {
		passlog.L.Error().Err(err).Msgf("CreateAdminUser failed to complete")
	} else {
		passlog.L.Info().Msgf("CreateAdminUser took %s", time.Since(start))
	}

	go func() {
		stop := make(chan os.Signal, 1)
		signal.Notify(stop, os.Interrupt)
		<-stop
		api.Log.Info().Msg("Stopping API")
		err := apiServer.Shutdown(context.Background())
		if err != nil {
			api.Log.Warn().Err(err).Msg("")
		}
		api.Log.Info().Msg("Stopping transaction system")
		ucm.Close() // waits for transaction queue to finish
		os.Exit(1)
	}()

	go func() {
		gameserverAddr := ctxCLI.String("gameserver_web_host_url")
		gameserverURL, err := url.Parse(gameserverAddr)
		if err != nil {
			passlog.L.Err(err).Msg("parse gameserver addr")
			return
		}

		hostname := gameserverURL.Hostname()

		endPort := 11035
		startPort := 11001
		rpcAddrs := make([]string, endPort-startPort)
		for i := startPort; i < endPort; i++ {
			rpcAddrs[i-startPort] = fmt.Sprintf("%s:%d", hostname, i)
		}

		rpcClient := &supremacy_rpcclient.SupremacyXrpcClient{
			Addrs: rpcAddrs,
		}
		supremacy_rpcclient.SetGlobalClient(rpcClient)
	}()

	if enablePurchaseSubscription {
		l := passlog.L.With().Str("svc", "avant_scraper").Logger()
		db.PutInt(db.KeyLatestWithdrawBlockBSC, 0)
		db.PutInt(db.KeyLatestDepositBlockBSC, 0)
		db.PutInt(db.KeyLatestETHBlock, 0)
		db.PutInt(db.KeyLatestBNBBlock, 0)
		db.PutInt(db.KeyLatestBUSDBlock, 0)
		db.PutInt(db.KeyLatestUSDCBlock, 0)

		enableWithdrawRollback := db.GetBoolWithDefault(db.KeyEnableWithdrawRollback, false)
		if !enableWithdrawRollback {
			l.Debug().Bool("enable_withdraw_rollback", enableWithdrawRollback).Msg("withdraw rollback is disabled")
		} else {
			l.Debug().Bool("enable_withdraw_rollback", enableWithdrawRollback).Msg("withdraw rollback is enabled")
		}
		avantTestnet := ctxCLI.Bool("avant_testnet")

		if db.GetBoolWithDefault(db.KeyEnablePassportExchangeRate, false) {
			passportExchangeRate.SetIsEnabledTrue()

			if payments.CheckIsCurrentBlockAfter() {
				passportExchangeRate.SetIsCurrentBlockAfterTrue()
			}

		}

<<<<<<< HEAD
		err := SyncFunc(ucm, log, avantTestnet, enableWithdrawRollback, passportExchangeRate, environment)
=======
		err := SyncFunc(ucm, log, avantTestnet, enableWithdrawRollback, passportExchangeRate, config.Web3Params)
>>>>>>> 452fd9a6

		if err != nil {
			log.Error().Err(err).Msg("sync")
		}

		go func() {
			t := time.NewTicker(20 * time.Second)
			for range t.C {
				enableWithdrawRollback := db.GetBoolWithDefault(db.KeyEnableWithdrawRollback, false)
				if !enableWithdrawRollback {
					l.Debug().Bool("enable_withdraw_rollback", enableWithdrawRollback).Msg("withdraw rollback is disabled")
				} else {
					l.Debug().Bool("enable_withdraw_rollback", enableWithdrawRollback).Msg("withdraw rollback is enabled")
				}
<<<<<<< HEAD
				err := SyncFunc(ucm, log, avantTestnet, enableWithdrawRollback, passportExchangeRate, environment)
=======
				err := SyncFunc(ucm, log, avantTestnet, enableWithdrawRollback, passportExchangeRate, config.Web3Params)
>>>>>>> 452fd9a6
				if err != nil {
					log.Error().Err(err).Msg("sync")
				}
			}
		}()
	}

	if !skipUpdateUsersMixedCase {
		go func() {
			passlog.L.Info().Msg("updating all users to mixed case")
			db.UserMixedCaseUpdateAll()
		}()
	}

	api.Log.Info().Msg("Starting API")
	return apiServer.ListenAndServe()
}<|MERGE_RESOLUTION|>--- conflicted
+++ resolved
@@ -335,11 +335,7 @@
 
 }
 
-<<<<<<< HEAD
 func SyncPayments(ucm *api.Transactor, log *zerolog.Logger, isTestnet bool, pxr *api.PassportExchangeRate, environment types.Environment) error {
-=======
-func SyncPayments(ucm *api.Transactor, log *zerolog.Logger, isTestnet bool, pxr *api.PassportExchangeRate) error {
->>>>>>> 452fd9a6
 
 	records1, err := payments.BNB(isTestnet)
 	if err != nil {
@@ -459,21 +455,12 @@
 	return nil
 
 }
-<<<<<<< HEAD
-func SyncDeposits(ucm *api.Transactor, isTestnet bool, environment types.Environment) error {
-=======
-
-func SyncDeposits(ucm *api.Transactor, purchaseAddress common.Address, isTestnet bool) error {
->>>>>>> 452fd9a6
+func SyncDeposits(ucm *api.Transactor, purchaseAddress common.Address, isTestnet bool, environment types.Environment) error {
 	depositRecords, err := payments.GetDeposits(isTestnet)
 	if err != nil {
 		return fmt.Errorf("get deposits: %w", err)
 	}
-<<<<<<< HEAD
-	_, _, err = payments.ProcessDeposits(depositRecords, ucm, environment)
-=======
-	_, _, err = payments.ProcessDeposits(depositRecords, ucm, purchaseAddress)
->>>>>>> 452fd9a6
+	_, _, err = payments.ProcessDeposits(depositRecords, ucm, purchaseAddress, environment)
 	if err != nil {
 		return fmt.Errorf("process deposits: %w", err)
 	}
@@ -481,11 +468,7 @@
 	return nil
 }
 
-<<<<<<< HEAD
-func Sync1155Deposits(collectionSlug string, isTestnet bool, environment types.Environment) error {
-=======
-func Sync1155Deposits(collectionSlug string, purchaseAddress common.Address, isTestnet bool) error {
->>>>>>> 452fd9a6
+func Sync1155Deposits(collectionSlug string, purchaseAddress common.Address, isTestnet bool, environment types.Environment) error {
 	collection, err := db.CollectionBySlug(collectionSlug)
 	if err != nil {
 		return err
@@ -498,11 +481,7 @@
 	if err != nil {
 		return fmt.Errorf("get deposits: %w", err)
 	}
-<<<<<<< HEAD
-	_, _, err = payments.Process1155Deposits(depositRecords, collectionSlug, environment)
-=======
-	_, _, err = payments.Process1155Deposits(depositRecords, collectionSlug, purchaseAddress)
->>>>>>> 452fd9a6
+	_, _, err = payments.Process1155Deposits(depositRecords, collectionSlug, purchaseAddress, environment)
 	if err != nil {
 		return fmt.Errorf("process deposits: %w", err)
 	}
@@ -541,12 +520,8 @@
 
 	return nil
 }
-<<<<<<< HEAD
+
 func SyncNFTs(isTestnet bool, environment types.Environment) error {
-=======
-
-func SyncNFTs(isTestnet bool) error {
->>>>>>> 452fd9a6
 	allCollections, err := boiler.Collections(boiler.CollectionWhere.MintContract.IsNotNull(),
 		boiler.CollectionWhere.ContractType.EQ(null.StringFrom("ERC-721"))).All(passdb.StdConn)
 	if err != nil {
@@ -605,12 +580,8 @@
 	return nil
 }
 
-<<<<<<< HEAD
-func SyncFunc(ucm *api.Transactor, log *zerolog.Logger, isTestnet, enableWithdrawRollback bool, pxr *api.PassportExchangeRate, environment types.Environment) error {
-=======
-func SyncFunc(ucm *api.Transactor, log *zerolog.Logger, isTestnet, enableWithdrawRollback bool, pxr *api.PassportExchangeRate, config *types.Web3Params) error {
+func SyncFunc(ucm *api.Transactor, log *zerolog.Logger, isTestnet, enableWithdrawRollback bool, pxr *api.PassportExchangeRate, config *types.Web3Params, environment types.Environment) error {
 	// ping avant to ensure service status
->>>>>>> 452fd9a6
 	go func() {
 		l := passlog.L.With().Str("svc", "avant_ping").Logger()
 		failureCount := db.GetIntWithDefault(db.KeyAvantFailureCount, 0)
@@ -649,11 +620,7 @@
 	// sync sup deposits
 	go func(ucm *api.Transactor, log *zerolog.Logger, isTestnet bool) {
 		if db.GetBoolWithDefault(db.KeyEnableSyncDeposits, false) {
-<<<<<<< HEAD
-			err := SyncDeposits(ucm, isTestnet, environment)
-=======
-			err := SyncDeposits(ucm, config.PurchaseAddress, isTestnet)
->>>>>>> 452fd9a6
+			err := SyncDeposits(ucm, config.PurchaseAddress, isTestnet, environment)
 			if err != nil {
 				passlog.L.Err(err).Msg("failed to sync deposits")
 			}
@@ -687,11 +654,7 @@
 	// sync 1155 nft deposits
 	go func(isTestnet bool) {
 		if db.GetBoolWithDefault(db.KeyEnableSync1155, false) {
-<<<<<<< HEAD
-			err := Sync1155Deposits("supremacy-achievements", isTestnet, environment)
-=======
-			err := Sync1155Deposits("supremacy-achievements", config.PurchaseAddress, isTestnet)
->>>>>>> 452fd9a6
+			err := Sync1155Deposits("supremacy-achievements", config.PurchaseAddress, isTestnet, environment)
 			if err != nil {
 				passlog.L.Err(err).Msg("failed to sync 1155")
 			}
@@ -1015,11 +978,7 @@
 
 		}
 
-<<<<<<< HEAD
-		err := SyncFunc(ucm, log, avantTestnet, enableWithdrawRollback, passportExchangeRate, environment)
-=======
-		err := SyncFunc(ucm, log, avantTestnet, enableWithdrawRollback, passportExchangeRate, config.Web3Params)
->>>>>>> 452fd9a6
+		err := SyncFunc(ucm, log, avantTestnet, enableWithdrawRollback, passportExchangeRate, config.Web3Params, environment)
 
 		if err != nil {
 			log.Error().Err(err).Msg("sync")
@@ -1034,11 +993,7 @@
 				} else {
 					l.Debug().Bool("enable_withdraw_rollback", enableWithdrawRollback).Msg("withdraw rollback is enabled")
 				}
-<<<<<<< HEAD
-				err := SyncFunc(ucm, log, avantTestnet, enableWithdrawRollback, passportExchangeRate, environment)
-=======
-				err := SyncFunc(ucm, log, avantTestnet, enableWithdrawRollback, passportExchangeRate, config.Web3Params)
->>>>>>> 452fd9a6
+				err := SyncFunc(ucm, log, avantTestnet, enableWithdrawRollback, passportExchangeRate, config.Web3Params, environment)
 				if err != nil {
 					log.Error().Err(err).Msg("sync")
 				}
