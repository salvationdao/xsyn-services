--- conflicted
+++ resolved
@@ -230,14 +230,8 @@
 	resp.ID = user.ID
 	resp.PublicAddress = user.PublicAddress
 	resp.Username = user.Username
-<<<<<<< HEAD
 	resp.AcceptsMarketing = user.AcceptsMarketing
-	resp.AccountID = user.AccountID
 	resp.IsAdmin = user.RoleID == null.StringFrom(types.UserRoleAdminID.String())
-=======
-	resp.IsAdmin = user.RoleID == null.StringFrom(types.UserRoleAdminID.String())
-
->>>>>>> 7c9f2a80
 	return nil
 }
 
