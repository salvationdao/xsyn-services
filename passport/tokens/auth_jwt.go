package tokens

import (
	"crypto/aes"
	"crypto/cipher"
	crand "crypto/rand"
	"encoding/base64"
	"errors"
	"fmt"
	"io"
	"io/ioutil"
	"log"
	"math/rand"
	"os"
	"os/user"
	"path"
	"time"
	"xsyn-services/boiler"
	"xsyn-services/passport/passlog"

	"github.com/gofrs/uuid"
	"github.com/lestrrat-go/jwx/jwa"
	"github.com/lestrrat-go/jwx/jwt"
	"github.com/lestrrat-go/jwx/jwt/openid"
	"github.com/ninja-software/terror/v2"
)

var ErrTokenNotWhitelisted = fmt.Errorf("token is blacklisted")
var ErrUserNotMatch = fmt.Errorf("provided user account does not match")

var ErrNoUserRetrievalConfig = errors.New("nil user retrieval interface")
var ErrNoTokensConfig = errors.New("nil token retrieval interface")
var ErrTokenEncryptButNoKey = errors.New("missing token encrypt key")
var ErrTokenExpired = errors.New("token has expired")

var key = []byte("*G-KaPdSgVkYp3s6v9y$B?E(H+MbQeTh")

var src = rand.NewSource(time.Now().UnixNano())

const letterBytes = "abcdefghijklmnopqrstuvwxyzABCDEFGHIJKLMNOPQRSTUVWXYZ"
const (
	letterIdxBits = 6                    // 6 bits to represent a letter index
	letterIdxMask = 1<<letterIdxBits - 1 // All 1-bits, as many as letterIdxBits
	letterIdxMax  = 63 / letterIdxBits   // # of letter indices fitting in 63 bits
)

var jwtKey []byte

func RandomKey(n int) []byte {
	b := make([]byte, n)
	// A src.Int63() generates 63 random bits, enough for letterIdxMax characters!
	for i, cache, remain := n-1, src.Int63(), letterIdxMax; i >= 0; {
		if remain == 0 {
			cache, remain = src.Int63(), letterIdxMax
		}
		if idx := int(cache & letterIdxMask); idx < len(letterBytes) {
			b[i] = letterBytes[idx]
			i--
		}
		cache >>= letterIdxBits
		remain--
	}

	return b
}

func init() {
	ucurrent, err := user.Current()
	if err != nil {
		panic(err)
	}
	keyPath := path.Join(ucurrent.HomeDir, ".passport.key")
	jwtKeyEncrypted, err := ioutil.ReadFile(keyPath)

	if err != nil {
		jwtKey = RandomKey(32)

		jwtKeyEncrypted, err := encrypt(key, jwtKey)
		if err != nil {
			log.Println("unable to generate key")
			log.Fatal(err)
		}

		err = os.WriteFile(keyPath, jwtKeyEncrypted, 0644)
		if err != nil {
			log.Println("unable to write key to file")
			log.Fatal(err)
		}
	} else {
		jwtKey, err = decrypt(key, jwtKeyEncrypted)
		if err != nil {
			log.Println("unable to decrypt key from file")
			log.Fatal(err)
		}
	}
}

// ReadJWT grabs the user from the token
func ReadJWT(tokenB []byte, decryptToken bool, decryptKey []byte) (jwt.Token, error) {
	if !decryptToken {
		token, err := jwt.Parse(tokenB, jwt.WithVerify(jwa.HS256, jwtKey))
		if err != nil {
			return nil, terror.Error(err, "token verification failed")
		}
		if token.Expiration().Before(time.Now()) {
<<<<<<< HEAD
			passlog.L.Info().
				Time("now", time.Now()).
				Time("token expiration", token.Expiration()).
				Bool("token expiration before(time.Now())",token.Expiration().Before(time.Now())).Msg("vinnie here mate")
=======
			passlog.L.Error().Time("expiry", token.Expiration()).Time("Now", time.Now()).Msg("token expired")
>>>>>>> 489ff3de
			return token, ErrTokenExpired
		}

		return token, err
	}

	decrpytedToken, err := decrypt(decryptKey, tokenB)
	if err != nil {
		return nil, err
	}

	return ReadJWT(decrpytedToken, false, nil)
}

// GenerateJWT returns the token for client side persistence
func GenerateOneTimeJWT(tokenID uuid.UUID, id string, expires time.Time) (jwt.Token, func(jwt.Token, bool, []byte) ([]byte, error), error) {
	token := openid.New()
	token.Set("user-id", id)
	token.Set(openid.JwtIDKey, tokenID.String())
	token.Set(openid.ExpirationKey, expires)
	sign := func(t jwt.Token, encryptToken bool, encryptKey []byte) ([]byte, error) {
		if !encryptToken {
			return jwt.Sign(t, jwa.HS256, jwtKey)
		}

		// sign
		signedJWT, err := jwt.Sign(t, jwa.HS256, jwtKey)
		if err != nil {
			return nil, err
		}

		// then encrypt
		encryptedAndSignedToken, err := encrypt(encryptKey, signedJWT)
		if err != nil {
			return nil, err
		}

		return encryptedAndSignedToken, nil
	}
	return token, sign, nil
}

// GenerateJWT returns the token for client side persistence
func GenerateJWT(tokenID uuid.UUID, u *boiler.User, deviceName, action string, expireInDays int) (jwt.Token, func(jwt.Token, bool, []byte) ([]byte, error), error) {
	token := openid.New()
	token.Set("user-id", u.ID)
	token.Set(openid.EmailKey, u.Email)
	token.Set(openid.EmailKey, u.Email)
	token.Set(openid.EmailVerifiedKey, u.Verified)
	token.Set(openid.NameKey, u.FirstName)
	token.Set(openid.FamilyNameKey, u.LastName)
	token.Set(openid.JwtIDKey, tokenID.String())
	token.Set(openid.ExpirationKey, time.Now().AddDate(0, 0, expireInDays))
	token.Set("device", deviceName)
	token.Set("action", action)
	sign := func(t jwt.Token, encryptToken bool, encryptKey []byte) ([]byte, error) {
		if !encryptToken {
			return jwt.Sign(t, jwa.HS256, jwtKey)
		}

		// sign
		signedJWT, err := jwt.Sign(t, jwa.HS256, jwtKey)
		if err != nil {
			return nil, err
		}

		// then encrypt
		encryptedAndSignedToken, err := encrypt(encryptKey, signedJWT)
		if err != nil {
			return nil, err
		}

		return encryptedAndSignedToken, nil
	}
	return token, sign, nil
}

// See alternate IV creation from ciphertext below
//var iv = []byte{35, 46, 57, 24, 85, 35, 24, 74, 87, 35, 88, 98, 66, 32, 14, 05}

func encrypt(key, text []byte) ([]byte, error) {
	block, err := aes.NewCipher(key)
	if err != nil {
		return nil, err
	}
	b := base64.StdEncoding.EncodeToString(text)
	ciphertext := make([]byte, aes.BlockSize+len(b))
	iv := ciphertext[:aes.BlockSize]
	if _, err := io.ReadFull(crand.Reader, iv); err != nil {
		return nil, err
	}
	cfb := cipher.NewCFBEncrypter(block, iv)
	cfb.XORKeyStream(ciphertext[aes.BlockSize:], []byte(b))
	return ciphertext, nil
}

func decrypt(key, text []byte) ([]byte, error) {
	block, err := aes.NewCipher(key)
	if err != nil {
		return nil, err
	}
	if len(text) < aes.BlockSize {
		return nil, errors.New("ciphertext too short")
	}
	iv := text[:aes.BlockSize]
	text = text[aes.BlockSize:]
	cfb := cipher.NewCFBDecrypter(block, iv)
	cfb.XORKeyStream(text, text)
	data, err := base64.StdEncoding.DecodeString(string(text))
	if err != nil {
		return nil, err
	}
	return data, nil
}

func TokenID(token jwt.Token) (uuid.UUID, error) {
	jwtIDI, ok := token.Get(openid.JwtIDKey)

	if !ok {
		return uuid.Nil, terror.Error(errors.New("unable to get ID from token"), "unable to read token")
	}

	jwtID, err := uuid.FromString(jwtIDI.(string))
	if err != nil {
		return uuid.Nil, terror.Error(err, "unable to form UUID from token")
	}
	return jwtID, nil
}<|MERGE_RESOLUTION|>--- conflicted
+++ resolved
@@ -16,7 +16,6 @@
 	"path"
 	"time"
 	"xsyn-services/boiler"
-	"xsyn-services/passport/passlog"
 
 	"github.com/gofrs/uuid"
 	"github.com/lestrrat-go/jwx/jwa"
@@ -103,14 +102,6 @@
 			return nil, terror.Error(err, "token verification failed")
 		}
 		if token.Expiration().Before(time.Now()) {
-<<<<<<< HEAD
-			passlog.L.Info().
-				Time("now", time.Now()).
-				Time("token expiration", token.Expiration()).
-				Bool("token expiration before(time.Now())",token.Expiration().Before(time.Now())).Msg("vinnie here mate")
-=======
-			passlog.L.Error().Time("expiry", token.Expiration()).Time("Now", time.Now()).Msg("token expired")
->>>>>>> 489ff3de
 			return token, ErrTokenExpired
 		}
 
