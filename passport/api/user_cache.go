package api

import (
	"errors"
	"fmt"
	"github.com/volatiletech/sqlboiler/v4/boil"
	"sync"
	"time"
	"xsyn-services/boiler"
	"xsyn-services/passport/benchmark"
	"xsyn-services/passport/passdb"
	"xsyn-services/passport/passlog"
	"xsyn-services/types"

	"github.com/volatiletech/null/v8"

	"github.com/ninja-syndicate/ws"

	"github.com/gofrs/uuid"
	"github.com/shopspring/decimal"

	"github.com/sasha-s/go-deadlock"
)

// do not buffer runner, no waitgroups in functions
type Transactor struct {
	m          map[string]decimal.Decimal
	syndicates map[string]byte
	runner     chan func() error
	deadlock.RWMutex
}

func NewTX() (*Transactor, error) {
	ucm := &Transactor{
		make(map[string]decimal.Decimal),
		make(map[string]byte),
		make(chan func() error, 100),
		deadlock.RWMutex{},
	}
	accounts, err := boiler.Accounts().All(passdb.StdConn)
	if err != nil {
		passlog.L.Error().Err(err).Msg("unable to retrieve user account balances")
		return nil, err
	}

	ucm.Lock()
	for _, acc := range accounts {
		ucm.m[acc.ID] = acc.Sups
		if acc.Type == boiler.AccountTypeSYNDICATE {
			ucm.syndicates[acc.ID] = 1
		}
	}
	ucm.Unlock()

	go ucm.Runner()

	return ucm, nil
}

var ErrTimeToClose = errors.New("closing")
var ErrQueueFull = errors.New("transaction queue is full")

func (ucm *Transactor) Runner() {
	for {
		select {
		case fn := <-ucm.runner:
			if fn == nil {
				return
			}
			err := fn()
			if errors.Is(err, ErrTimeToClose) {
				return
			}
		}
	}
}

func (ucm *Transactor) Close() {
	wg := sync.WaitGroup{}
	wg.Add(1)

	fn := func() error {
		wg.Done()
		return ErrTimeToClose
	}

	select {
	case ucm.runner <- fn: //queue close
	default: //unless it's full!
		passlog.L.Error().Msg("Transaction queue is blocked! Exiting.")
		return
	}
	wg.Wait()

}

func (ucm *Transactor) Transact(nt *types.NewTransaction) (string, error) {
	var trasnactionError error = nil
	transactionID := fmt.Sprintf("%s|%d", uuid.Must(uuid.NewV4()), time.Now().Nanosecond())
	wg := sync.WaitGroup{}
	wg.Add(1)
	fn := func() error {
		serviceID := null.StringFrom(nt.ServiceID.String())
		if nt.ServiceID.IsNil() || nt.ServiceID.String() == "" {
			serviceID.Valid = false
		}
		tx := &boiler.Transaction{
			ID:                   transactionID,
			CreditAccountID:      nt.Credit,
			DebitAccountID:       nt.Debit,
			Amount:               nt.Amount,
			TransactionReference: string(nt.TransactionReference),
			Description:          nt.Description,
			CreatedAt:            nt.CreatedAt,
			Group:                string(nt.Group),
			SubGroup:             null.StringFrom(nt.SubGroup),
			RelatedTransactionID: nt.RelatedTransactionID,
			ServiceID:            serviceID,
		}

		bm := benchmark.New()
		bm.Start("Transact func CreateTransactionEntry")
<<<<<<< HEAD
		err := tx.Insert(passdb.StdConn, boil.Infer())
		if err != nil {
			passlog.L.Error().Err(err).Str("from", tx.DebitAccountID).Str("to", tx.CreditAccountID).Str("id", tx.ID).Msg("transaction failed")
			wg.Done()
			fmt.Println("here11")
			return err
=======
		trasnactionError = tx.Insert(passdb.StdConn, boil.Infer())
		if trasnactionError != nil {
			passlog.L.Error().Err(trasnactionError).Str("from", tx.Debit).Str("to", tx.Credit).Str("id", nt.ID).Msg("transaction failed")
			wg.Done()
			return trasnactionError
>>>>>>> 561e94a6
		}
		bm.End("Transact func CreateTransactionEntry")
		bm.Alert(75)

		ucm.BalanceUpdate(tx)
		wg.Done()
		return nil
	}
	select {
	case ucm.runner <- fn: //put in channel
	default: //unless it's full!
		passlog.L.Error().Msg("Transaction queue is blocked! 100 transactions waiting to be processed.")
		return transactionID, ErrQueueFull
	}
	wg.Wait()

	return transactionID, trasnactionError
}

func (ucm *Transactor) BalanceUpdate(tx *boiler.Transaction) {
	supsFromAccount, accType, err := ucm.Get(tx.DebitAccountID)
	if err != nil {
		passlog.L.Error().Err(err).Interface("tx", tx).Msg("error updating balance")
	}
	if err == nil {
		supsFromAccount = supsFromAccount.Sub(tx.Amount)
		ucm.Put(tx.DebitAccountID, supsFromAccount)

		if accType == boiler.AccountTypeUSER {
			ws.PublishMessage(fmt.Sprintf("/user/%s/transactions", tx.DebitAccountID), HubKeyUserTransactionsSubscribe, []*boiler.Transaction{tx})
			ws.PublishMessage(fmt.Sprintf("/user/%s/sups", tx.DebitAccountID), HubKeyUserSupsSubscribe, supsFromAccount.String())
		}
	}

	supsToAccount, accType, err := ucm.Get(tx.CreditAccountID)
	if err != nil {
		passlog.L.Error().Err(err).Interface("tx", tx).Msg("error updating balance")
	}
	if err == nil {
		supsToAccount = supsToAccount.Add(tx.Amount)
		ucm.Put(tx.CreditAccountID, supsToAccount)

		if accType == boiler.AccountTypeUSER {
			ws.PublishMessage(fmt.Sprintf("/user/%s/transactions", tx.CreditAccountID), HubKeyUserTransactionsSubscribe, []*boiler.Transaction{tx})
			ws.PublishMessage(fmt.Sprintf("/user/%s/sups", tx.CreditAccountID), HubKeyUserSupsSubscribe, supsToAccount.String())
		}
	}
}

func (ucm *Transactor) GetAndSet(ownerID string) (decimal.Decimal, string, error) {
	a, err := boiler.Accounts(
		boiler.AccountWhere.ID.EQ(ownerID),
	).One(passdb.StdConn)
	if err != nil {
		return decimal.Zero, "", err
	}

	ucm.m[a.ID] = a.Sups

	if a.Type == boiler.AccountTypeSYNDICATE {
		ucm.syndicates[ownerID] = 1
		return a.Sups, boiler.AccountTypeSYNDICATE, nil
	}
	return a.Sups, boiler.AccountTypeUSER, nil
}

func (ucm *Transactor) Get(ownerID string) (decimal.Decimal, string, error) {
	ucm.RLock()
	defer ucm.RUnlock()

	result, ok := ucm.m[ownerID]
	if ok {
		if _, isSyndicate := ucm.syndicates[ownerID]; !isSyndicate {
			return result, boiler.AccountTypeUSER, nil
		}
		return result, boiler.AccountTypeSYNDICATE, nil
	}

	return ucm.GetAndSet(ownerID)
}

func (ucm *Transactor) Put(ownerID string, sups decimal.Decimal) {
	ucm.Lock()
	ucm.m[ownerID] = sups
	ucm.Unlock()
}

func (ucm *Transactor) IsNormalUser(ownerID string) bool {
	ucm.RLock()
	defer ucm.RUnlock()

	_, ok := ucm.syndicates[ownerID]
	if ok {
		return false
	}

	return !types.IsSystemUser(ownerID)
}

func (ucm *Transactor) IsSyndicate(ownerID string) bool {
	ucm.RLock()
	defer ucm.RUnlock()
	_, ok := ucm.syndicates[ownerID]
	return ok
}

type UserCacheFunc func(userCacheList Transactor)<|MERGE_RESOLUTION|>--- conflicted
+++ resolved
@@ -120,20 +120,11 @@
 
 		bm := benchmark.New()
 		bm.Start("Transact func CreateTransactionEntry")
-<<<<<<< HEAD
-		err := tx.Insert(passdb.StdConn, boil.Infer())
-		if err != nil {
-			passlog.L.Error().Err(err).Str("from", tx.DebitAccountID).Str("to", tx.CreditAccountID).Str("id", tx.ID).Msg("transaction failed")
-			wg.Done()
-			fmt.Println("here11")
-			return err
-=======
 		trasnactionError = tx.Insert(passdb.StdConn, boil.Infer())
 		if trasnactionError != nil {
-			passlog.L.Error().Err(trasnactionError).Str("from", tx.Debit).Str("to", tx.Credit).Str("id", nt.ID).Msg("transaction failed")
+			passlog.L.Error().Err(trasnactionError).Str("from", tx.DebitAccountID).Str("to", tx.CreditAccountID).Str("id", tx.ID).Str("amount", tx.Amount.String()).Msg("transaction failed")
 			wg.Done()
 			return trasnactionError
->>>>>>> 561e94a6
 		}
 		bm.End("Transact func CreateTransactionEntry")
 		bm.Alert(75)
