package api

import (
	"context"
	"database/sql"
	"sync"
	"xsyn-services/passport/db"
	"xsyn-services/passport/email"
	"xsyn-services/passport/passlog"
	"xsyn-services/passport/payments"
	"xsyn-services/types"

	"github.com/meehow/securebytes"
	"github.com/ninja-software/log_helpers"
	"github.com/ninja-software/terror/v2"
	"go.uber.org/atomic"

	"github.com/shopspring/decimal"

	"github.com/gofrs/uuid"
	DatadogTracer "github.com/ninja-syndicate/hub/ext/datadog"
	"github.com/ninja-syndicate/ws"

	"errors"

	sentryhttp "github.com/getsentry/sentry-go/http"
	"github.com/go-chi/chi/v5"
	"github.com/go-chi/chi/v5/middleware"
	"github.com/go-chi/cors"
	"github.com/microcosm-cc/bluemonday"
	"github.com/ninja-syndicate/hub/ext/auth"
	"github.com/prometheus/client_golang/prometheus/promhttp"
	"github.com/rs/zerolog"
)

// API server
type API struct {
<<<<<<< HEAD
	SupremacyController *SupremacyControllerWS
	State               *types.State
	SupUSD              decimal.Decimal
	Log                 *zerolog.Logger
	Addr                string
	Mailer              *email.Mailer
	SMS                 types.SMS
	HTMLSanitize        *bluemonday.Policy
	Cookie              *securebytes.SecureBytes
	IsCookieSecure      bool
	TokenExpirationDays int
	TokenEncryptionKey  []byte
	Eip712Message       string
	Twitch              *auth.TwitchConfig
	Twitter             *auth.TwitterConfig
	Google              *auth.GoogleConfig
	ClientToken         string
	WebhookToken        string
	GameserverHostUrl   string
	Commander           *ws.Commander
	Web3Params          *types.Web3Params
	botSecretKey        string
=======
	SupremacyController        *SupremacyControllerWS
	State                      *types.State
	SupUSD                     decimal.Decimal
	Log                        *zerolog.Logger
	Addr                       string
	Mailer                     *email.Mailer
	SMS                        types.SMS
	HTMLSanitize               *bluemonday.Policy
	Cookie                     *securebytes.SecureBytes
	IsCookieSecure             bool
	TokenExpirationDays        int
	TokenEncryptionKey         []byte
	Eip712Message              string
	Twitch                     *TwitchConfig
	Twitter                    *auth.TwitterConfig
	Google                     *auth.GoogleConfig
	ClientToken                string
	GameserverWebhookToken     string
	GameserverHostUrl          string
	SupremacyWorldWebhookToken string
	SupremacyWorldHostUrl      string
	Commander                  *ws.Commander
	Web3Params                 *types.Web3Params
	botSecretKey               string
>>>>>>> 7c9f2a80

	// online user cache
	users chan func(userCacheList Transactor)

	// server clients
	// serverClients       chan func(serverClients ServerClientsList)
	// sendToServerClients chan *ServerClientMessage

	//tx stuff
	userCacheMap *Transactor

	walletOnlyConnect bool
	passportWebURL    string

	// supremacy client map
	ClientMap *sync.Map

	// captcha
	captcha *captcha

	JWTKey []byte

	Environment types.Environment
}

// NewAPI registers routes
func NewAPI(
	log *zerolog.Logger,
	mailer *email.Mailer,
	twilio types.SMS,
	addr string,
	HTMLSanitize *bluemonday.Policy,
	config *types.Config,
	externalUrl string,
	ucm *Transactor,
	isTestnetBlockchain bool,
	runBlockchainBridge bool,
	enablePurchaseSubscription bool,
	jwtKey []byte,
	environment types.Environment,
	ignoreRateLimitIPs []string,
	pxr *PassportExchangeRate,

) (*API, chi.Router) {

	api := &API{
		Web3Params:  config.Web3Params,
		ClientToken: config.AuthParams.GameserverToken,
		// webhook setup
		GameserverWebhookToken:     config.WebhookParams.GameserverWebhookToken,
		GameserverHostUrl:          config.WebhookParams.GameserverHostUrl,
		SupremacyWorldWebhookToken: config.WebhookParams.SupremacyWorldWebhookToken,
		SupremacyWorldHostUrl:      config.WebhookParams.SupremacyWorldHostURL,

		TokenExpirationDays: config.TokenExpirationDays,
		TokenEncryptionKey:  []byte(config.EncryptTokensKey),
		Google: &auth.GoogleConfig{
			ClientID: config.AuthParams.GoogleClientID,
		},
		Twitter: &auth.TwitterConfig{
			APIKey:    config.AuthParams.TwitterAPIKey,
			APISecret: config.AuthParams.TwitterAPISecret,
		},
		Twitch: &auth.TwitchConfig{
			ClientID:     config.AuthParams.TwitchClientID,
			ClientSecret: config.AuthParams.TwitchClientSecret,
		},
		Eip712Message: config.MetaMaskSignMessage,
		Cookie: securebytes.New(
			[]byte(config.CookieKey),
			securebytes.ASN1Serializer{}),
		IsCookieSecure:    config.CookieSecure,
		Log:               log_helpers.NamedLogger(log, "api"),
		Addr:              addr,
		Mailer:            mailer,
		SMS:               twilio,
		HTMLSanitize:      HTMLSanitize,
		users:             make(chan func(userList Transactor)),
		userCacheMap:      ucm,
		walletOnlyConnect: config.OnlyWalletConnect,
		passportWebURL:    externalUrl,

		ClientMap:    &sync.Map{},
		JWTKey:       jwtKey,
		botSecretKey: config.BotSecret,

		captcha: &captcha{
			secret:    config.CaptchaSecret,
			siteKey:   config.CaptchaSiteKey,
			verifyUrl: "https://hcaptcha.com/siteverify",
		},
		Environment: environment,
	}

	api.Commander = ws.NewCommander(func(c *ws.Commander) {
		c.RestBridge("/rest")
	})

	cc := NewChainClients(log, api, config.Web3Params, isTestnetBlockchain, runBlockchainBridge, enablePurchaseSubscription)
	r := chi.NewRouter()
	r.Use(cors.New(
		cors.Options{
			AllowedOrigins:   []string{"https://*", "http://*"},
			AllowedHeaders:   []string{"*"},
			AllowCredentials: true,
		}).Handler)
	r.Use(middleware.RequestID)
	r.Use(middleware.RealIP)
	r.Use(passlog.ChiLogger(zerolog.InfoLevel))

	var err error
	roadmapRoutes, err := RoadmapRoutes()
	if err != nil {
		log.Fatal().Msgf("failed to roadmap routes: %s", err.Error())
	}

	ws.Init(&ws.Config{
		Logger:        passlog.L,
		SkipRateLimit: environment == types.Staging || environment == types.Development,
	})

	if runBlockchainBridge {
		_ = NewSupController(log, api, cc)
	}

	_ = NewAssetController(log, api)
	_ = NewCollectionController(log, api, isTestnetBlockchain)

	_ = NewCheckController(log, api)
	_ = NewUserActivityController(log, api)
	uc := NewUserController(log, api, &auth.GoogleConfig{
		ClientID: config.AuthParams.GoogleClientID,
	}, &auth.TwitchConfig{
		ClientID:     config.AuthParams.TwitchClientID,
		ClientSecret: config.AuthParams.TwitchClientSecret,
	}, &auth.DiscordConfig{
		ClientID:     config.AuthParams.DiscordClientID,
		ClientSecret: config.AuthParams.DiscordClientSecret,
	})
	_ = NewTransactionController(log, api)
	_ = NewFactionController(log, api)
	_ = NewRoleController(log, api)
	sc := NewSupremacyController(log, api)
	_ = NewStoreController(log, api)
	d := DevRoutes(ucm, environment)

	r.Mount("/api/admin", api.AdminRoutes(ucm))
	r.Mount("/api/roadmap", roadmapRoutes)
	r.Handle("/metrics", promhttp.Handler())
	r.Route("/api", func(r chi.Router) {
		r.Group(func(r chi.Router) {
			if environment != types.Development {
				r.Use(DatadogTracer.Middleware())
			}

			sentryHandler := sentryhttp.New(sentryhttp.Options{})
			r.Use(sentryHandler.Handle)
			r.Mount("/check", CheckRouter(log_helpers.NamedLogger(log, "check router")))
			r.Mount("/files", FileRouter(api))
			r.Mount("/nfts", api.NFTRoutes())
			r.Mount("/moderator", ModeratorRoutes())
			if environment == types.Development {
				r.Mount("/dev", d.R)
			}

			//r.Get("/verify", WithError(api.Auth.VerifyAccountHandler))
			r.Get("/get-nonce", WithError(api.GetNonce))
			//r.Get("/auth/twitter", WithError(api.Auth.TwitterAuth))
			if environment != types.Staging {
				r.Get("/withdraw/holding/{user_address}", WithError(api.HoldingSups))
				r.Get("/withdraw/check/{address}", WithError(api.GetMaxWithdrawAmount))
				r.Get("/withdraw/check", WithError(api.CheckCanWithdraw))
				r.Get("/deposit/check", WithError(api.CheckCanDeposit))
				r.Get("/withdraw/{address}/{nonce}/{amount}/{chain}", WithError(api.WithdrawSups))

				r.Get("/1155/{address}/{token_id}/{nonce}/{amount}", WithError(api.Withdraw1155))
			}
			r.Get("/1155/contracts", WithError(api.Get1155Contracts))

			r.Get("/asset/{hash}", WithError(api.AssetGet))
			r.Get("/asset/{collection_address}/{token_id}", WithError(api.AssetGetByCollectionAndTokenID))
			r.Get("/whitelist/check", WithError(api.WhitelistOnlyWalletCheck))

			r.Get("/collection/1155/all", WithError(api.Get1155Collections))
			r.Get("/collection/{collection_slug}", WithError(api.Get1155Collection))

			r.Route("/early", func(r chi.Router) {
				r.Get("/check", WithError(api.CheckUserEarlyContributor))
				r.Post("/sign", WithError(api.EarlyContributorSignMessage))
			})
			r.Route("/auth", func(r chi.Router) {
				r.Get("/check", WithError(api.AuthCheckHandler))
				r.Get("/logout", WithError(api.AuthLogoutHandler))
				r.Post("/token", WithError(api.TokenLoginHandler))
				r.Post("/wallet", WithError(api.WalletLoginHandler))
				r.Post("/email", WithError(api.EmailLoginHandler))
				r.Post("/email_signup", WithError(api.EmailSignupVerifyHandler))
				r.Post("/signup", WithError(api.SignupHandler))
				r.Post("/forgot", WithError(api.ForgotPasswordHandler))
				r.Post("/reset", WithError(api.ResetPasswordHandler))
				r.Post("/change_password", WithError(WithUser(api, api.ChangePasswordHandler)))
				r.Post("/new_password", WithError(WithUser(api, api.NewPasswordHandler)))
				r.Post("/google", WithError(api.GoogleLoginHandler))
				r.Post("/facebook", WithError(api.FacebookLoginHandler))
				r.Post("/tfa", WithError(api.TFAVerifyHandler))
				r.Get("/twitter", WithError(api.TwitterAuth))

				r.Post("/verify_code", WithError(api.VerifyCodeHandler))

				r.Post("/bot_list", api.BotListHandler)
				r.Post("/bot_token", api.BotTokenLoginHandler)
			})
		})
		// Web sockets are long-lived, so we don't want the sentry performance tracer running for the life-time of the connection.

		// See roothub.ServeHTTP for the setup of sentry on this route.
		r.Route("/ws", func(r chi.Router) {
			r.Use(ws.TrimPrefix("/api/ws"))
			r.Mount("/public", ws.NewServer(func(s *ws.Server) {
				s.WS("/exchange_rates", HubKeySUPSExchangeRates, WithPassportExchangeRate(pxr, ExchangeRatesHandler))
				s.WS("/sups_remaining", HubKeySUPSRemainingSubscribe, uc.TotalSupRemainingHandler)
			}))
			r.Mount("/store", ws.NewServer(func(s *ws.Server) {
			}))
			r.Mount("/user/{userId}", ws.NewServer(func(s *ws.Server) {
				s.Use(api.AuthWS(true, true, false))
				s.WS("/*", HubKeyUserGet, api.MustSecure(uc.GetHandler))
				s.Mount("/commander", api.Commander)
			}))
			r.Mount("/account/{accountId}", ws.NewServer(func(s *ws.Server) {
				s.Use(api.AuthWS(true, false, true))
				s.WS("/sups", HubKeyUserSupsSubscribe, api.MustSecure(api.UserSupsUpdatedSubscribeHandler))
				s.WS("/transactions", HubKeyUserTransactionsSubscribe, api.MustSecure(api.UserTransactionsSubscribeHandler))
			}))
		})
	})

	api.SupremacyController = sc

	api.State, err = db.StateGet(isTestnetBlockchain)
	if err != nil && !errors.Is(err, sql.ErrNoRows) {
		log.Fatal().Err(err).Msgf("failed to init state object")
	}
	return api, r
}

// RecordUserActivity adds a UserActivity to the db for the current user
func (api *API) RecordUserActivity(
	ctx context.Context,
	userID string,
	action string,
	objectType types.ObjectType,
	objectID *string,
	objectSlug *string,
	objectName *string,
	changes ...*types.UserActivityChangeData,
) {
	userUUID, err := uuid.FromString(userID)
	if err != nil {
		api.Log.Err(err).Msgf("issue creating uuid from %s", userID)
	}

	oldData, newData, err := types.UserActivityGetDataChanges(changes)
	if err != nil {
		api.Log.Err(err).Msg("issue getting oldData and newData JSON")
	}

	err = db.UserActivityCreate(
		types.UserID(userUUID),
		action,
		objectType,
		objectID,
		objectSlug,
		objectName,
		oldData,
		newData,
	)
	if err != nil {
		api.Log.Err(err).Msg("issue saving user activity")
	}
}

type PassportExchangeRate struct {
	isEnabled           atomic.Bool
	isCurrentBlockAfter atomic.Bool
}

func (pxr *PassportExchangeRate) GetIsEnable() bool {
	return pxr.isEnabled.Load()
}

func (pxr *PassportExchangeRate) GetIsCurrentBlockAfter() bool {
	return pxr.isCurrentBlockAfter.Load()
}

func (pxr *PassportExchangeRate) SetIsEnabledTrue() {
	pxr.isEnabled.Store(true)
}

func (pxr *PassportExchangeRate) SetIsCurrentBlockAfterTrue() {
	pxr.isCurrentBlockAfter.Store(true)
}

func WithPassportExchangeRate(pxr *PassportExchangeRate, fn func(ctx context.Context, pxr *PassportExchangeRate, key string, payload []byte, reply ws.ReplyFunc) error) ws.CommandFunc {
	return func(ctx context.Context, key string, payload []byte, reply ws.ReplyFunc) error {
		return fn(ctx, pxr, key, payload, reply)
	}
}

const HubKeySUPSExchangeRates = "SUPS:EXCHANGE"

func ExchangeRatesHandler(ctx context.Context, pxr *PassportExchangeRate, key string, payload []byte, reply ws.ReplyFunc) error {
	exchangeRates, err := payments.FetchExchangeRates(pxr.GetIsEnable() && pxr.GetIsCurrentBlockAfter())
	if err != nil {
		return terror.Error(err, "Unable to fetch exchange rates.")
	}
	reply(exchangeRates)
	return nil
}<|MERGE_RESOLUTION|>--- conflicted
+++ resolved
@@ -35,30 +35,6 @@
 
 // API server
 type API struct {
-<<<<<<< HEAD
-	SupremacyController *SupremacyControllerWS
-	State               *types.State
-	SupUSD              decimal.Decimal
-	Log                 *zerolog.Logger
-	Addr                string
-	Mailer              *email.Mailer
-	SMS                 types.SMS
-	HTMLSanitize        *bluemonday.Policy
-	Cookie              *securebytes.SecureBytes
-	IsCookieSecure      bool
-	TokenExpirationDays int
-	TokenEncryptionKey  []byte
-	Eip712Message       string
-	Twitch              *auth.TwitchConfig
-	Twitter             *auth.TwitterConfig
-	Google              *auth.GoogleConfig
-	ClientToken         string
-	WebhookToken        string
-	GameserverHostUrl   string
-	Commander           *ws.Commander
-	Web3Params          *types.Web3Params
-	botSecretKey        string
-=======
 	SupremacyController        *SupremacyControllerWS
 	State                      *types.State
 	SupUSD                     decimal.Decimal
@@ -72,7 +48,7 @@
 	TokenExpirationDays        int
 	TokenEncryptionKey         []byte
 	Eip712Message              string
-	Twitch                     *TwitchConfig
+	Twitch                     *auth.TwitchConfig
 	Twitter                    *auth.TwitterConfig
 	Google                     *auth.GoogleConfig
 	ClientToken                string
@@ -83,7 +59,6 @@
 	Commander                  *ws.Commander
 	Web3Params                 *types.Web3Params
 	botSecretKey               string
->>>>>>> 7c9f2a80
 
 	// online user cache
 	users chan func(userCacheList Transactor)
