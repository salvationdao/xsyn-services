--- conflicted
+++ resolved
@@ -1033,15 +1033,9 @@
 	if err != nil {
 		return http.StatusBadRequest, err
 	}
-<<<<<<< HEAD
-
-	// Send message to users
-	URI := fmt.Sprintf("/user/%s", user.ID)
-=======
 	// Send message to users to logout
 	URI := fmt.Sprintf("/user/%s", user.ID)
 	passlog.L.Info().Str("Password update", "Logging out all issue token from user")
->>>>>>> f6db3710
 	ws.PublishMessage(URI, HubKeyUserInit, nil)
 
 	return http.StatusCreated, nil
