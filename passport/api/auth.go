package api

import (
	"database/sql"
	"encoding/base64"
	"encoding/json"
	"errors"
	"fmt"
	"math/rand"
	"net"
	"net/http"
	"net/url"
	"strings"
	"time"
	"xsyn-services/boiler"
	"xsyn-services/passport/api/users"
	"xsyn-services/passport/helpers"
	"xsyn-services/passport/passdb"
	"xsyn-services/passport/passlog"
	"xsyn-services/passport/tokens"
	"xsyn-services/types"

	"github.com/volatiletech/sqlboiler/v4/queries/qm"

	"github.com/ethereum/go-ethereum/common"
	"github.com/ethereum/go-ethereum/common/hexutil"
	"github.com/ethereum/go-ethereum/crypto"
	"github.com/gofrs/uuid"
	twitch_jwt "github.com/golang-jwt/jwt"
	"github.com/lestrrat-go/jwx/jwt"
	"github.com/lestrrat-go/jwx/jwt/openid"
	"github.com/ninja-software/terror/v2"
	"github.com/ninja-syndicate/hub"
	"github.com/shopspring/decimal"
	"github.com/volatiletech/null/v8"
	"github.com/volatiletech/sqlboiler/v4/boil"
)

type WalletLoginRequest struct {
	RedirectURL   *string            `json:"redirectURL"`
	PublicAddress string             `json:"public_address"`
	Signature     string             `json:"signature"`
	SessionID     hub.SessionID      `json:"session_id"`
	Fingerprint   *users.Fingerprint `json:"fingerprint"`
}

// LoginResponse is a response for login
type LoginResponse struct {
	User          *types.User `json:"user"`
	Token         string      `json:"token"`
	IsNew         bool        `json:"is_new"`
	RedirectToken *string     `json:"redirect_token,omitempty"`
}

func (api *API) WriteCookie(w http.ResponseWriter, r *http.Request, token string) error {
	b64, err := api.Cookie.EncryptToBase64(token)
	if err != nil {
		return err
	}

	// get domain
	d := domain(r.Host)
	if d == "" {
		passlog.L.Warn().Msg("Cookie's domain not found")
		return fmt.Errorf("failed to write cookie")
	}

	cookie := &http.Cookie{
		Name:     "xsyn-token",
		Value:    b64,
		Expires:  time.Now().Add(time.Hour * 24 * 7),
		Path:     "/",
		Secure:   api.IsCookieSecure,
		HttpOnly: true,
		SameSite: http.SameSiteNoneMode,
		Domain:   d,
	}
	http.SetCookie(w, cookie)
	return nil
}

func domain(host string) string {
	parts := strings.Split(host, ".")

	if len(parts) < 2 {
		return ""
	}
	//this is rigid as fuck
	return parts[len(parts)-2] + "." + parts[len(parts)-1]
}

func (api *API) DeleteCookie(w http.ResponseWriter, r *http.Request) error {
	// remove cookie on domain
	cookie := &http.Cookie{
		Name:     "xsyn-token",
		Value:    "",
		Expires:  time.Now().AddDate(0, 0, -1),
		Path:     "/",
		Secure:   api.IsCookieSecure,
		HttpOnly: true,
		SameSite: http.SameSiteNoneMode,
		Domain:   domain(r.Host),
	}
	http.SetCookie(w, cookie)

	// remove cookie on the site, just in case there is one
	cookie = &http.Cookie{
		Name:     "xsyn-token",
		Value:    "",
		Expires:  time.Now().AddDate(0, 0, -1),
		Path:     "/",
		Secure:   api.IsCookieSecure,
		HttpOnly: true,
		SameSite: http.SameSiteNoneMode,
	}
	http.SetCookie(w, cookie)
	return nil
}

func (api *API) ExternalLoginHandler(w http.ResponseWriter, r *http.Request) {
	err := r.ParseForm()
	if err != nil {
		passlog.L.Warn().Err(err).Msg("suspicious behaviour on external login form")
		return
	}

	authType := r.Form.Get("authType")
	redir := r.Form.Get("redirectURL")
	isHangar := r.URL.Query().Get("isHangar") != ""
	isWebsite := r.URL.Query().Get("website") != ""

	switch authType {
	case "wallet":
		req := &WalletLoginRequest{
			PublicAddress: r.Form.Get("public_address"),
			Signature:     r.Form.Get("signature"),
		}
		if redir != "" {
			req.RedirectURL = &redir
		}
		resp, err := api.WalletLogin(req, r)
		if err != nil {
			http.Error(w, err.Error(), http.StatusBadRequest)
			return
		}

		err = api.WriteCookie(w, r, resp.Token)
		if err != nil {
			http.Error(w, err.Error(), http.StatusBadRequest)
			return
		}
		if isWebsite {
			if redir != "" {
				redir += "?token=true"
				http.Redirect(w, r, redir, http.StatusSeeOther)
			}
			return
		}
		if resp.RedirectToken != nil && redir != "" {
			escapedUrl := url.QueryEscape(*resp.RedirectToken)
			hangerArg := ""
			if isHangar {
				hangerArg = "&isHangar=true"
			}
			http.Redirect(w, r, redir+"?token="+escapedUrl+hangerArg, http.StatusSeeOther)
			return
		}
	case "token":
		req := &TokenLoginRequest{
			Token: r.Form.Get("token"),
		}
		resp, err := api.TokenAuth(req, r)
		if err != nil {
			http.Error(w, err.Error(), http.StatusBadRequest)
			return
		}

		err = api.WriteCookie(w, r, req.Token)
		if err != nil {
			http.Error(w, err.Error(), http.StatusBadRequest)
			return
		}

		if resp.RedirectToken != nil && redir != "" {
			escapedUrl := url.QueryEscape(*resp.RedirectToken)
			http.Redirect(w, r, redir+"?token="+escapedUrl, http.StatusSeeOther)
			return
		}
	case "cookie":
		cookie, err := r.Cookie("xsyn-token")
		if err != nil {
			http.Error(w, err.Error(), http.StatusBadRequest)
			return
		}

		var token string
		if err = api.Cookie.DecryptBase64(cookie.Value, &token); err != nil {
			http.Error(w, err.Error(), http.StatusBadRequest)
			return
		}

		// check user from token
		resp, err := api.TokenLogin(token, "")
		if err != nil {
			http.Error(w, err.Error(), http.StatusBadRequest)
			return
		}

		redirectToken := api.OneTimeToken(resp.User.ID, r.UserAgent())

		if redirectToken != nil && redir != "" {
			escapedUrl := url.QueryEscape(*redirectToken)
			http.Redirect(w, r, redir+"?token="+escapedUrl, http.StatusSeeOther)
			return
		}
	case "hangar":
		cookie, err := r.Cookie("xsyn-token")
		if err != nil {
			http.Error(w, err.Error(), http.StatusBadRequest)
			return
		}

		var token string
		if err = api.Cookie.DecryptBase64(cookie.Value, &token); err != nil {
			http.Error(w, err.Error(), http.StatusBadRequest)
			return
		}

		// check user from token
		resp, err := api.TokenLogin(token, "")
		if err != nil {
			http.Error(w, err.Error(), http.StatusBadRequest)
			return
		}

		redirectToken := api.OneTimeToken(resp.User.ID, r.UserAgent())

		if redirectToken != nil && redir != "" {
			escapedUrl := url.QueryEscape(*redirectToken)
			http.Redirect(w, r, redir+"?token="+escapedUrl+"&isHangar=true", http.StatusSeeOther)
			return
		}

	case "website":
		cookie, err := r.Cookie("xsyn-token")
		if err != nil {
			http.Error(w, err.Error(), http.StatusBadRequest)
			return
		}

		var token string
		if err = api.Cookie.DecryptBase64(cookie.Value, &token); err != nil {
			http.Error(w, err.Error(), http.StatusBadRequest)
			return
		}

		// check user from token
		_, err = api.TokenLogin(token, "")
		if err != nil {
			http.Error(w, err.Error(), http.StatusBadRequest)
			return
		}

		// write cookie on domain
		err = api.WriteCookie(w, r, token)
		if err != nil {
			http.Error(w, err.Error(), http.StatusBadRequest)
			return
		}

		if redir != "" {
			redir += "?token=true"
			http.Redirect(w, r, redir, http.StatusSeeOther)
			return
		}
	}

}

func (api *API) WalletLoginHandler(w http.ResponseWriter, r *http.Request) {
	req := &WalletLoginRequest{}
	err := json.NewDecoder(r.Body).Decode(req)
	if err != nil {
		return
	}

	resp, err := api.WalletLogin(req, r)
	if err != nil {
		http.Error(w, err.Error(), http.StatusBadRequest)
		return
	}

	err = api.WriteCookie(w, r, resp.Token)
	if err != nil {
		http.Error(w, err.Error(), http.StatusBadRequest)
<<<<<<< HEAD
		passlog.L.Error().Err(err).Msg("error writing cookie")
=======
>>>>>>> 489ff3de
		return
	}

	b, _ := json.Marshal(resp.User)
	_, _ = w.Write(b)
}

func (api *API) WalletLogin(req *WalletLoginRequest, r *http.Request) (*LoginResponse, error) {
	// Take public address Hex to address(Make it a checksum mixed case address) convert back to Hex for string of checksum
	commonAddr := common.HexToAddress(req.PublicAddress)

	// Check if there are any existing users associated with the public address
	user, err := users.PublicAddress(commonAddr)
	if err != nil {
		return nil, fmt.Errorf("public address fail: %w", err)
	}

	// Fingerprint user
	if req.Fingerprint != nil {
		// todo: include ip in upsert
		err = api.DoFingerprintUpsert(*req.Fingerprint, user.ID)
		if err != nil {
			return nil, fmt.Errorf("browser identification fail: %w", err)
		}
	}

	user, _, token, err := api.IssueToken(&IssueTokenConfig{
		Encrypted: true,
		Key:       api.TokenEncryptionKey,
		Device:    r.UserAgent(),
		Action:    "login",
		User:      user.User,
	})
	if err != nil {
		return nil, fmt.Errorf("There was a problem creating a session for your account, please try again. %w", err)
	}

	err = api.VerifySignature(req.Signature, user.Nonce.String, commonAddr)
	if err != nil {
		return nil, err
	}

	if user.DeletedAt.Valid {
		return nil, fmt.Errorf("user does not exist")
	}

	var otToken *string = nil
	if req.RedirectURL != nil {
		otToken = api.OneTimeToken(user.ID, r.UserAgent())
	}

	return &LoginResponse{user, token, false, otToken}, nil
}

func (api *API) DoFingerprintUpsert(fingerprint users.Fingerprint, userID string) error {
	err := users.FingerprintUpsert(fingerprint, userID)
	if err != nil {
		return terror.Warn(err, fmt.Sprintf("Could not upsert fingerprint for user %s", userID))
	}

	return nil
}

type IssueTokenConfig struct {
	Encrypted bool
	Key       []byte
	Device    string
	Action    string
	Email     string
	Picture   string
	User      *boiler.User
	Mutate    func(jwt.Token) jwt.Token
}

var ErrNoUserInformation = errors.New("no user information provided to IssueToken()")

func (api *API) OneTimeToken(userID string, userAgent string) *string {
	var err error
	tokenID := uuid.Must(uuid.NewV4())

	expires := time.Now().Add(time.Second * 60)

	// save user detail as jwt
	jwt, sign, err := tokens.GenerateOneTimeJWT(
		tokenID,
		userID, expires)
	if err != nil {
		passlog.L.Error().Err(err).Msg("unable to generate one time token")
		return nil
	}

	jwtSigned, err := sign(jwt, true, api.TokenEncryptionKey)
	if err != nil {
		passlog.L.Error().Err(err).Msg("unable to sign jwt")
		return nil
	}

	token := base64.StdEncoding.EncodeToString(jwtSigned)

	it := boiler.IssueToken{
		ID:        tokenID.String(),
		UserID:    userID,
		UserAgent: userAgent,
		ExpiresAt: null.TimeFrom(expires),
	}
	err = it.Insert(passdb.StdConn, boil.Infer())
	if err != nil {
		passlog.L.Error().Err(err).Msg("unable to insert one time token")
		return nil
	}

	return &token
}

func (api *API) IssueToken(config *IssueTokenConfig) (*types.User, uuid.UUID, string, error) {
	var err error
	errMsg := "There was a problem with your authentication, please check your details and try again."

	// Get user by email
	if config.Email == "" && config.User == nil {
		return nil, uuid.Nil, "", terror.Error(ErrNoUserInformation, errMsg)
	}
	var user *types.User
	if config.User == nil {
		user, err = users.Email(config.Email)
		if err != nil {
			return nil, uuid.Nil, "", terror.Error(err, errMsg)
		}
	} else {
		user, err = types.UserFromBoil(config.User)
		if err != nil {
			return nil, uuid.Nil, "", terror.Error(err, errMsg)
		}
	}

	tokenID := uuid.Must(uuid.NewV4())
	// save user detail as jwt
	jwt, sign, err := tokens.GenerateJWT(
		tokenID,
		user.User,
		config.Device,
		config.Action,
		api.TokenExpirationDays)
	if err != nil {
		return nil, uuid.Nil, "", terror.Error(err, errMsg)
	}
	// Record token in issued token records
	if config.Mutate != nil {
		jwt = config.Mutate(jwt)
	}
	jwtSigned, err := sign(jwt, config.Encrypted, config.Key)
	if err != nil {
		return nil, uuid.Nil, "", terror.Error(err, "unable to sign jwt")
	}

	token := base64.StdEncoding.EncodeToString(jwtSigned)

	err = tokens.Save(token, api.TokenExpirationDays, api.TokenEncryptionKey)
	if err != nil {
		return nil, uuid.Nil, "", terror.Error(err, "unable to save jwt")
	}

	return user, tokenID, token, nil
}

func (api *API) VerifySignature(signature string, nonce string, publicKey common.Address) error {
	decodedSig, err := hexutil.Decode(signature)
	if err != nil {
		return err
	}

	if decodedSig[64] == 0 || decodedSig[64] == 1 {
		//https://ethereum.stackexchange.com/questions/102190/signature-signed-by-go-code-but-it-cant-verify-on-solidity
		decodedSig[64] += 27
	} else if decodedSig[64] != 27 && decodedSig[64] != 28 {
		return terror.Error(fmt.Errorf("decode sig invalid %v", decodedSig[64]))
	}
	decodedSig[64] -= 27

	msg := []byte(fmt.Sprintf("%s:\n %s", api.Eip712Message, nonce))
	prefixedNonce := fmt.Sprintf("\x19Ethereum Signed Message:\n%d%s", len(msg), msg)

	hash := crypto.Keccak256Hash([]byte(prefixedNonce))
	recoveredPublicKey, err := crypto.Ecrecover(hash.Bytes(), decodedSig)
	if err != nil {
		return err
	}

	secp256k1RecoveredPublicKey, err := crypto.UnmarshalPubkey(recoveredPublicKey)
	if err != nil {
		return err
	}

	recoveredAddress := crypto.PubkeyToAddress(*secp256k1RecoveredPublicKey).Hex()
	isClientAddressEqualToRecoveredAddress := strings.ToLower(publicKey.Hex()) == strings.ToLower(recoveredAddress)
	if !isClientAddressEqualToRecoveredAddress {
		return terror.Error(fmt.Errorf("public address does not match recovered address"))
	}
	return nil
}

// TwitchJWTClaims is the payload of a JWT sent by the Twitch extension
type TwitchJWTClaims struct {
	OpaqueUserID    string `json:"opaque_user_id,omitempty"`
	TwitchAccountID string `json:"user_id"`
	ChannelID       string `json:"channel_id,omitempty"`
	Role            string `json:"role"`
	twitch_jwt.StandardClaims
}

// GetClaimsFromTwitchExtensionToken verifies token from Twitch extension
func (api *API) GetClaimsFromTwitchExtensionToken(token string) (*TwitchJWTClaims, error) {
	// Get claims
	claims := &TwitchJWTClaims{}

	_, err := twitch_jwt.ParseWithClaims(token, claims, func(t *twitch_jwt.Token) (interface{}, error) {
		if _, ok := t.Method.(*twitch_jwt.SigningMethodHMAC); !ok {
			return nil, fmt.Errorf("unexpected signing method: %v", t.Header["alg"])
		}
		return api.Twitch.ExtensionSecret, nil
	})
	if err != nil {
		return nil, terror.Error(terror.ErrBadClaims, "Invalid token")
	}

	return claims, nil
}

type GetNonceResponse struct {
	Nonce string `json:"nonce"`
}

func (api *API) NewNonce(user *boiler.User) (string, error) {
	newNonce := helpers.RandStringBytes(16)

	user.Nonce = null.StringFrom(newNonce)
	i, err := user.Update(passdb.StdConn, boil.Whitelist(boiler.UserColumns.Nonce))
	if err != nil {
		return "", err
	}

	if i == 0 {
		return "", terror.Error(fmt.Errorf("nonce could not be updated"))
	}

	return newNonce, nil
}

func (api *API) GetNonce(w http.ResponseWriter, r *http.Request) (int, error) {
	publicAddress := r.URL.Query().Get("public-address")
	userID := r.URL.Query().Get("user-id")

	if publicAddress == "" && userID == "" {
		return http.StatusBadRequest, terror.Error(fmt.Errorf("missing public address or user id"))
	}
	if publicAddress != "" {
		// Take public address Hex to address(Make it a checksum mixed case address) convert back to Hex for string of checksum
		commonAddr := common.HexToAddress(publicAddress)
		user, err := users.PublicAddress(commonAddr)
		if err != nil && errors.Is(sql.ErrNoRows, err) {
			passlog.L.Info().Err(err).Msg("new user being created")
			username := commonAddr.Hex()[0:10]

			// If user does not exist, create new user with their username set to their MetaMask public address
			user, err = users.UserCreator("", "", helpers.TrimUsername(username), "", "", "", "", "", "", "", commonAddr, "")
			if err != nil {
				passlog.L.Error().Err(err).Msg("user creation failed")
				return http.StatusInternalServerError, err
			}
		}
		passlog.L.Info().Err(err).Msg("doing nonce")

		newNonce, err := api.NewNonce(user.User)
		if err != nil {
			passlog.L.Error().Err(err).Msg("no nonce")
			return http.StatusBadRequest, err
		}

		passlog.L.Info().Err(err).Msg("after doing nonce")
		resp := &GetNonceResponse{
			Nonce: newNonce,
		}

		err = json.NewEncoder(w).Encode(resp)
		if err != nil {
			passlog.L.Error().Err(err).Msg("json failed")
			return http.StatusInternalServerError, err
		}
		return http.StatusOK, nil
	}

	user, err := boiler.FindUser(passdb.StdConn, userID)
	if err != nil {
		return http.StatusBadRequest, err
	}

	newNonce, err := api.NewNonce(user)
	if err != nil {
		return http.StatusBadRequest, err
	}

	resp := &GetNonceResponse{
		Nonce: newNonce,
	}

	err = json.NewEncoder(w).Encode(resp)
	if err != nil {
		return http.StatusInternalServerError, err
	}
	return http.StatusOK, nil
}

// TokenLoginRequest is an auth request that uses a JWT
type TokenLoginRequest struct {
	Token              string             `json:"token"`
	SessionID          hub.SessionID      `json:"session_id"`
	TwitchExtensionJWT string             `json:"twitch_extension_jwt"`
	Fingerprint        *users.Fingerprint `json:"fingerprint"`
	RedirectURL        *string            `json:"redirectURL"`
}

// TokenLoginResponse is an auth request that uses a JWT
type TokenLoginResponse struct {
	User *boiler.User `json:"user"`
}

func (api *API) TokenAuth(req *TokenLoginRequest, r *http.Request) (*LoginResponse, error) {

	resp, err := api.TokenLogin(req.Token, req.TwitchExtensionJWT)
	if err != nil {
		return nil, fmt.Errorf("failed to login with token: %w", err)
	}

	// Fingerprint user
	if req.Fingerprint != nil {
		userID := resp.User.ID
		// todo: include ip in upsert
		err = api.DoFingerprintUpsert(*req.Fingerprint, userID)
		if err != nil {
			return nil, fmt.Errorf("failed to identify browser: %w", err)
		}
	}

	if resp.User.DeletedAt.Valid {
		return nil, fmt.Errorf("user does not exist")
	}

	var otToken *string = nil
	if req.RedirectURL != nil {
		otToken = api.OneTimeToken(resp.User.ID, r.UserAgent())
	}

	user, err := types.UserFromBoil(resp.User)
	if err != nil {
		return nil, fmt.Errorf("failed to identify user: %w", err)
	}

	return &LoginResponse{user, req.Token, false, otToken}, nil
}

func (api *API) AuthCheckHandler(w http.ResponseWriter, r *http.Request) (int, error) {
	cookie, err := r.Cookie("xsyn-token")
	if err != nil {
		// check whether token is attached
		token := r.URL.Query().Get("token")
		if token == "" {
			passlog.L.Error().Msg("No token found")
			return http.StatusBadRequest, terror.Warn(fmt.Errorf("no cookie and token are provided"), "User are not signed in.")
		}

		// check user from token
		resp, err := api.TokenLogin(token, "")
		if err != nil {
			return http.StatusBadRequest, terror.Error(err, "Failed to authentication")
		}

		// write cookie
		err = api.WriteCookie(w, r, token)
		if err != nil {
			return http.StatusInternalServerError, terror.Error(err, "Failed to write cookie")
		}

		return helpers.EncodeJSON(w, resp.User)
	}

	var token string
	if err = api.Cookie.DecryptBase64(cookie.Value, &token); err != nil {
		return http.StatusBadRequest, terror.Error(err, "Failed to decrypt token")
	}

	// check user from token
	resp, err := api.TokenLogin(token, "")
	if err != nil {
		return http.StatusBadRequest, terror.Error(err, "Failed to authentication")
	}

	return helpers.EncodeJSON(w, resp.User)
}

func (api *API) AuthLogoutHandler(w http.ResponseWriter, r *http.Request) (int, error) {
	_, err := r.Cookie("xsyn-token")
	if err != nil {
		// check whether token is attached
		return http.StatusBadRequest, terror.Warn(fmt.Errorf("no cookie are provided"), "User is not signed in.")
	}

	// clear and expire cookie and push to browser
	err = api.DeleteCookie(w, r)
	if err != nil {
		return http.StatusInternalServerError, terror.Error(err, "Failed to logout user.")
	}

	return helpers.EncodeJSON(w, true)
}

// TokenLoginHandler lets you log in with just a jwt
func (api *API) TokenLoginHandler(w http.ResponseWriter, r *http.Request) {
	req := &TokenLoginRequest{}
	err := json.NewDecoder(r.Body).Decode(req)
	if err != nil {
		http.Error(w, "auth fail", http.StatusBadRequest)
		return
	}

	resp, err := api.TokenAuth(req, r)
	if err != nil {
		http.Error(w, err.Error(), http.StatusBadRequest)
		return
	}

	err = api.WriteCookie(w, r, req.Token)
	if err != nil {
		http.Error(w, err.Error(), http.StatusBadRequest)
		return
	}

	err = json.NewEncoder(w).Encode(resp)
	if err != nil {
		http.Error(w, "failed state", http.StatusBadRequest)
	}
}

// TokenLogin gets a user from the token
func (api *API) TokenLogin(tokenBase64 string, twitchExtensionJWT string) (*TokenLoginResponse, error) {
	tokenStr, err := base64.StdEncoding.DecodeString(tokenBase64)
	if err != nil {
		return nil, terror.Error(err, "")
	}

	token, err := tokens.ReadJWT(tokenStr, true, api.TokenEncryptionKey)
	if err != nil {
		passlog.L.Info().Err(err).Msg("token login failed - vinnie")
		readErr := err
		if errors.Is(err, tokens.ErrTokenExpired) {
			tknUuid, err := tokens.TokenID(token)
			if err != nil {
				passlog.L.Info().Err(err).Msg("token login failed 1 - vinnie")
				return nil, err
			}
			err = tokens.Remove(tknUuid)
			if err != nil {
				passlog.L.Info().Err(err).Msg("token login failed 2 - vinnie")
				return nil, err
			}
			return nil, terror.Warn(readErr, "Session has expired, please log in again.")
		}
		return nil, readErr
	}

	jwtIDI, ok := token.Get(openid.JwtIDKey)

	if !ok {
		passlog.L.Info().Err(err).Msg("unable to get ID from token - vinnie")
		return nil, terror.Error(errors.New("unable to get ID from token"), "unable to read token")
	}

	jwtID, err := uuid.FromString(jwtIDI.(string))
	if err != nil {
		passlog.L.Info().Err(err).Msg("unable to form UUID from token - vinnie")
		return nil, terror.Error(err, "unable to form UUID from token")
	}

	retrievedToken, user, err := tokens.Retrieve(jwtID)
	if err != nil {
		passlog.L.Info().Err(err).Msg("tokens.Retrieve(jwtID) - vinnie")
		return nil, err
	}

	if !retrievedToken.Whitelisted() {
		passlog.L.Info().Err(err).Msg("ErrTokenNotWhitelisted - vinnie")
		return nil, terror.Error(tokens.ErrTokenNotWhitelisted)
	}

	// check twitch extension jwt
	if twitchExtensionJWT != "" {
		passlog.L.Info().Err(err).Msg("twitchExtensionJWT != ;; - vinnie")
		claims, err := api.GetClaimsFromTwitchExtensionToken(twitchExtensionJWT)
		if err != nil {
			return nil, terror.Error(err, "failed to parse twitch extension token")
		}

		twitchUser, err := users.TwitchID(claims.TwitchAccountID)
		if err != nil {
			return nil, terror.Error(err, "failed to get twitch user")
		}

		// check twitch user match the token user
		if twitchUser.ID != user.ID {
			return nil, terror.Error(tokens.ErrUserNotMatch, "twitch id does not match")
		}
	}

	return &TokenLoginResponse{user}, nil
}

type BotListResponse struct {
	RedMountainBotIDs []string `json:"red_mountain_bot_ids"`
	BostonBotIDs      []string `json:"boston_bot_ids"`
	ZaibatsuBotIDs    []string `json:"zaibatsu_bot_ids"`
}

type BotListHandlerRequest struct {
	BotSecretKey string `json:"bot_secret_key"`
}

func (api *API) BotListHandler(w http.ResponseWriter, r *http.Request) {
	req := &BotListHandlerRequest{}
	err := json.NewDecoder(r.Body).Decode(req)
	if err != nil {
		http.Error(w, "auth fail", http.StatusBadRequest)
		return
	}
	// check header
	if req.BotSecretKey == "" || req.BotSecretKey != api.botSecretKey {
		passlog.L.Warn().Str("expected secret key", api.botSecretKey).Str("provided secret key", r.Header.Get("bot_secret_key")).Msg("bot secret key check failed")
		http.Error(w, "auth fail", http.StatusUnauthorized)
		return
	}

	bots, err := boiler.Users(
		qm.Select(
			fmt.Sprintf("%s as id", qm.Rels(boiler.TableNames.Users, boiler.UserColumns.ID)),
			boiler.UserColumns.FactionID,
		),
		qm.InnerJoin(
			fmt.Sprintf(
				"%s ON %s = %s AND %s = 'Bot'",
				boiler.TableNames.Roles,
				qm.Rels(boiler.TableNames.Roles, boiler.RoleColumns.ID),
				qm.Rels(boiler.TableNames.Users, boiler.UserColumns.RoleID),
				qm.Rels(boiler.TableNames.Roles, boiler.RoleColumns.Name),
			),
		),
	).All(passdb.StdConn)
	if err != nil {
		http.Error(w, "failed to get bot list", http.StatusInternalServerError)
		return
	}

	resp := &BotListResponse{
		RedMountainBotIDs: []string{},
		BostonBotIDs:      []string{},
		ZaibatsuBotIDs:    []string{},
	}

	for _, b := range bots {
		switch b.FactionID.String {
		case types.RedMountainFactionID.String():
			resp.RedMountainBotIDs = append(resp.RedMountainBotIDs, b.ID)
		case types.BostonCyberneticsFactionID.String():
			resp.BostonBotIDs = append(resp.BostonBotIDs, b.ID)
		case types.ZaibatsuFactionID.String():
			resp.ZaibatsuBotIDs = append(resp.ZaibatsuBotIDs, b.ID)
		}
	}

	// shuffle bot id
	rand.Seed(time.Now().UnixNano())
	rand.Shuffle(len(resp.RedMountainBotIDs), func(i, j int) {
		resp.RedMountainBotIDs[i], resp.RedMountainBotIDs[j] = resp.RedMountainBotIDs[j], resp.RedMountainBotIDs[i]
	})
	rand.Shuffle(len(resp.BostonBotIDs), func(i, j int) {
		resp.BostonBotIDs[i], resp.BostonBotIDs[j] = resp.BostonBotIDs[j], resp.BostonBotIDs[i]
	})
	rand.Shuffle(len(resp.ZaibatsuBotIDs), func(i, j int) {
		resp.ZaibatsuBotIDs[i], resp.ZaibatsuBotIDs[j] = resp.ZaibatsuBotIDs[j], resp.ZaibatsuBotIDs[i]
	})

	err = json.NewEncoder(w).Encode(resp)
	if err != nil {
		http.Error(w, "failed state", http.StatusBadRequest)
	}
}

type BotTokenLoginRequest struct {
	BotSecretKey string `json:"bot_secret_key"`
	BotID        string `json:"bot_id"`
}

type BotTokenResponse struct {
	User  *boiler.User `json:"user"`
	Token string       `json:"token"`
}

// BotTokenLoginHandler return a bot user and access token from the given bot token
func (api *API) BotTokenLoginHandler(w http.ResponseWriter, r *http.Request) {
	req := &BotTokenLoginRequest{}
	err := json.NewDecoder(r.Body).Decode(req)
	if err != nil {
		http.Error(w, "auth fail", http.StatusBadRequest)
		return
	}

	if req.BotSecretKey == "" || req.BotSecretKey != api.botSecretKey {
		passlog.L.Warn().Str("expected secret key", api.botSecretKey).Str("provided secret key", r.Header.Get("bot_secret_key")).Msg("bot secret key check failed")
		http.Error(w, "auth fail", http.StatusUnauthorized)
		return
	}

	// return a bot user and generate an access_token
	user, err := boiler.Users(
		boiler.UserWhere.ID.EQ(req.BotID),
		qm.InnerJoin(
			fmt.Sprintf(
				"%s ON %s = %s AND %s = 'Bot'",
				boiler.TableNames.Roles,
				qm.Rels(boiler.TableNames.Roles, boiler.RoleColumns.ID),
				qm.Rels(boiler.TableNames.Users, boiler.UserColumns.RoleID),
				qm.Rels(boiler.TableNames.Roles, boiler.RoleColumns.Name),
			),
		),
		qm.Load(boiler.UserRels.Faction),
	).One(passdb.StdConn)
	if err != nil {
		http.Error(w, err.Error(), http.StatusInternalServerError)
		return
	}

	_, _, token, err := api.IssueToken(&IssueTokenConfig{
		Encrypted: true,
		Key:       api.TokenEncryptionKey,
		Device:    "gamebot",
		Action:    "bot_login",
		User:      user,
	})
	if err != nil {
		http.Error(w, "failed to generate access token", http.StatusInternalServerError)
		return
	}

	err = json.NewEncoder(w).Encode(&BotTokenResponse{user, token})
	if err != nil {
		http.Error(w, "failed state", http.StatusBadRequest)
	}
}

// UserFingerprintHandler stores a fingerprint entry that may or may not be linked to a user yet
func (api *API) UserFingerprintHandler(w http.ResponseWriter, r *http.Request) error {
	req := &UserFingerprintRequest{}
	err := json.NewDecoder(r.Body).Decode(req)
	if err != nil {
		http.Error(w, "invalid request", http.StatusBadRequest)
		return err
	}

	fingerprintExists, err := boiler.Fingerprints(boiler.FingerprintWhere.VisitorID.EQ(req.Payload.Fingerprint.VisitorID)).Exists(passdb.StdConn)
	if err != nil {
		return err
	}

	if !fingerprintExists {
		newFingerprint := boiler.Fingerprint{
			VisitorID:  req.Payload.Fingerprint.VisitorID,
			OsCPU:      null.StringFrom(req.Payload.Fingerprint.OSCPU),
			Platform:   null.StringFrom(req.Payload.Fingerprint.Platform),
			Timezone:   null.StringFrom(req.Payload.Fingerprint.Timezone),
			Confidence: decimal.NewNullDecimal(decimal.NewFromFloat32(req.Payload.Fingerprint.Confidence)),
			UserAgent:  null.StringFrom(req.Payload.Fingerprint.UserAgent),
		}
		err = newFingerprint.Insert(passdb.StdConn, boil.Infer())
		if err != nil {
			return err
		}
	}

	fingerprint, err := boiler.Fingerprints(boiler.FingerprintWhere.VisitorID.EQ(req.Payload.Fingerprint.VisitorID)).One(passdb.StdConn)
	if err != nil {
		return err
	}

	ip := r.Header.Get("X-Forwarded-For")
	if ip == "" {
		ipaddr, _, _ := net.SplitHostPort(r.RemoteAddr)
		userIP := net.ParseIP(ipaddr)
		if userIP == nil {
			ip = ipaddr
		} else {
			ip = userIP.String()
		}
	}

	userIPExists, err := boiler.FingerprintIps(boiler.FingerprintIPWhere.IP.EQ(ip), boiler.FingerprintIPWhere.FingerprintID.EQ(fingerprint.ID)).Exists(passdb.StdConn)
	if err != nil {
		return err
	}
	if !userIPExists {
		// IP not logged for this fingerprint yet; create one
		newFingerprintIP := boiler.FingerprintIP{
			IP:            ip,
			FingerprintID: fingerprint.ID,
		}
		err = newFingerprintIP.Insert(passdb.StdConn, boil.Infer())
		if err != nil {
			return err
		}
	}

	return nil
}<|MERGE_RESOLUTION|>--- conflicted
+++ resolved
@@ -293,10 +293,6 @@
 	err = api.WriteCookie(w, r, resp.Token)
 	if err != nil {
 		http.Error(w, err.Error(), http.StatusBadRequest)
-<<<<<<< HEAD
-		passlog.L.Error().Err(err).Msg("error writing cookie")
-=======
->>>>>>> 489ff3de
 		return
 	}
 
@@ -748,17 +744,14 @@
 
 	token, err := tokens.ReadJWT(tokenStr, true, api.TokenEncryptionKey)
 	if err != nil {
-		passlog.L.Info().Err(err).Msg("token login failed - vinnie")
 		readErr := err
 		if errors.Is(err, tokens.ErrTokenExpired) {
 			tknUuid, err := tokens.TokenID(token)
 			if err != nil {
-				passlog.L.Info().Err(err).Msg("token login failed 1 - vinnie")
 				return nil, err
 			}
 			err = tokens.Remove(tknUuid)
 			if err != nil {
-				passlog.L.Info().Err(err).Msg("token login failed 2 - vinnie")
 				return nil, err
 			}
 			return nil, terror.Warn(readErr, "Session has expired, please log in again.")
@@ -769,30 +762,25 @@
 	jwtIDI, ok := token.Get(openid.JwtIDKey)
 
 	if !ok {
-		passlog.L.Info().Err(err).Msg("unable to get ID from token - vinnie")
 		return nil, terror.Error(errors.New("unable to get ID from token"), "unable to read token")
 	}
 
 	jwtID, err := uuid.FromString(jwtIDI.(string))
 	if err != nil {
-		passlog.L.Info().Err(err).Msg("unable to form UUID from token - vinnie")
 		return nil, terror.Error(err, "unable to form UUID from token")
 	}
 
 	retrievedToken, user, err := tokens.Retrieve(jwtID)
 	if err != nil {
-		passlog.L.Info().Err(err).Msg("tokens.Retrieve(jwtID) - vinnie")
 		return nil, err
 	}
 
 	if !retrievedToken.Whitelisted() {
-		passlog.L.Info().Err(err).Msg("ErrTokenNotWhitelisted - vinnie")
 		return nil, terror.Error(tokens.ErrTokenNotWhitelisted)
 	}
 
 	// check twitch extension jwt
 	if twitchExtensionJWT != "" {
-		passlog.L.Info().Err(err).Msg("twitchExtensionJWT != ;; - vinnie")
 		claims, err := api.GetClaimsFromTwitchExtensionToken(twitchExtensionJWT)
 		if err != nil {
 			return nil, terror.Error(err, "failed to parse twitch extension token")
