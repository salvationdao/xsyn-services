--- conflicted
+++ resolved
@@ -82,15 +82,7 @@
 	api.SecureCommand(HubKeyUserRemoveWallet, userHub.RemoveWalletHandler)     // Perm check inside handler (handler used to update self or for user w/ permission to update another user)
 	api.SecureCommand(HubKeyUserAddWallet, userHub.AddWalletHandler)           // Perm check inside handler (handler used to update self or for user w/ permission to update another user)
 	api.SecureCommand(HubKeyUserCreate, userHub.CreateHandler)
-<<<<<<< HEAD
 	api.SecureCommand(HubKeyUserLock, userHub.LockHandler)
-	api.SecureCommandWithPerm(HubKeyUserList, userHub.ListHandler, types.PermUserList)
-	api.SecureCommandWithPerm(HubKeyUserArchive, userHub.ArchiveHandler, types.PermUserArchive)
-	api.SecureCommandWithPerm(HubKeyUserUnarchive, userHub.UnarchiveHandler, types.PermUserUnarchive)
-	api.SecureCommandWithPerm(HubKeyUserChangePassword, userHub.ChangePasswordHandler, types.PermUserUpdate)
-	api.SecureCommandWithPerm(HubKeyUserForceDisconnect, userHub.ForceDisconnectHandler, types.PermUserForceDisconnect)
-=======
->>>>>>> 00ce6433
 
 	api.Command(HubKeyCheckCanAccessStore, userHub.CheckCanAccessStore)
 	api.SecureCommand(HubKeyUserAssetList, userHub.UserAssetListHandler)
@@ -1844,74 +1836,8 @@
 	Payload struct {
 		Fingerprint auth.Fingerprint `json:"fingerprint"`
 	} `json:"payload"`
-<<<<<<< HEAD
-}
-
-const HubKeyUserFingerprint hub.HubCommandKey = "USER:FINGERPRINT"
-
-// UserFingerprintHandler stores a fingerprint entry that may or may not be linked to a user yet
-func (uc *UserController) UserFingerprintHandler(ctx context.Context, hubc *hub.Client, payload []byte, reply hub.ReplyFunc) error {
-	req := &UserFingerprintRequest{}
-	err := json.Unmarshal(payload, req)
-	if err != nil {
-		return terror.Error(err, "Invalid request received.")
-	}
-
-	fingerprintExists, err := boiler.Fingerprints(boiler.FingerprintWhere.VisitorID.EQ(req.Payload.Fingerprint.VisitorID)).Exists(passdb.StdConn)
-	if err != nil {
-		return terror.Error(err)
-	}
-
-	if !fingerprintExists {
-		newFingerprint := boiler.Fingerprint{
-			VisitorID:  req.Payload.Fingerprint.VisitorID,
-			OsCPU:      null.StringFrom(req.Payload.Fingerprint.OSCPU),
-			Platform:   null.StringFrom(req.Payload.Fingerprint.Platform),
-			Timezone:   null.StringFrom(req.Payload.Fingerprint.Timezone),
-			Confidence: decimal.NewNullDecimal(decimal.NewFromFloat32(req.Payload.Fingerprint.Confidence)),
-			UserAgent:  null.StringFrom(req.Payload.Fingerprint.UserAgent),
-		}
-		err = newFingerprint.Insert(passdb.StdConn, boil.Infer())
-		if err != nil {
-			return terror.Error(err)
-		}
-	}
-
-	fingerprint, err := boiler.Fingerprints(boiler.FingerprintWhere.VisitorID.EQ(req.Payload.Fingerprint.VisitorID)).One(passdb.StdConn)
-	if err != nil {
-		return terror.Error(err)
-	}
-
-	ip := hubc.Request.Header.Get("X-Forwarded-For")
-	if ip == "" {
-		ipaddr, _, _ := net.SplitHostPort(hubc.Request.RemoteAddr)
-		userIP := net.ParseIP(ipaddr)
-		if userIP == nil {
-			ip = ipaddr
-		} else {
-			ip = userIP.String()
-		}
-	}
-
-	userIPExists, err := boiler.FingerprintIps(boiler.FingerprintIPWhere.IP.EQ(ip), boiler.FingerprintIPWhere.FingerprintID.EQ(fingerprint.ID)).Exists(passdb.StdConn)
-	if err != nil {
-		return terror.Error(err)
-	}
-	if !userIPExists {
-		// IP not logged for this fingerprint yet; create one
-		newFingerprintIP := boiler.FingerprintIP{
-			IP:            ip,
-			FingerprintID: fingerprint.ID,
-		}
-		err = newFingerprintIP.Insert(passdb.StdConn, boil.Infer())
-		if err != nil {
-			return terror.Error(err)
-		}
-	}
-
-	reply(true)
-	return nil
-}
+}
+
 
 const HubKeyUserLock hub.HubCommandKey = "USER:LOCK"
 
@@ -1972,6 +1898,4 @@
 	reply(true)
 
 	return nil
-=======
->>>>>>> 00ce6433
 }