--- conflicted
+++ resolved
@@ -201,16 +201,12 @@
 		return http.StatusInternalServerError, terror.Error(err, "Failed to find user with this wallet address.")
 	}
 
-<<<<<<< HEAD
 	isLocked := user.CheckUserIsLocked("withdrawals")
 	if isLocked {
 		return http.StatusBadRequest, terror.Error(fmt.Errorf("user: %s, attempting to withdraw while account is locked.", user.ID), "Withdrawals is locked, contact support to unlock.")
 	}
 
-	userSups, err := db.UserBalance(context.Background(), passdb.Conn, user.ID.String())
-=======
 	userSups, err := db.UserBalance(user.ID)
->>>>>>> 00ce6433
 	if err != nil {
 		return http.StatusBadRequest, terror.Error(err, "Could not find SUPS balance")
 	}
