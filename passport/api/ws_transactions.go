--- conflicted
+++ resolved
@@ -5,13 +5,10 @@
 	"database/sql"
 	"encoding/json"
 	"fmt"
-<<<<<<< HEAD
 	"github.com/friendsofgo/errors"
-=======
 	"github.com/kevinms/leakybucket-go"
 	"github.com/shopspring/decimal"
 	"time"
->>>>>>> 7c9f2a80
 	"xsyn-services/boiler"
 	"xsyn-services/passport/db"
 	"xsyn-services/passport/passdb"
@@ -83,9 +80,14 @@
 		return terror.Error(err, "Invalid request, please try again or contact support.")
 	}
 
+	creditor, err := boiler.FindUser(passdb.StdConn, types.SupremacyWorldUserID.String())
+	if err != nil {
+		return terror.Error(err, "Failed to load debitor account")
+	}
+
 	txID, err := tc.API.userCacheMap.Transact(&types.NewTransaction{
-		Credit:               types.SupremacyWorldUserID.String(),
-		Debit:                user.ID,
+		CreditAccountID:      creditor.AccountID,
+		DebitAccountID:       user.AccountID,
 		Amount:               req.Payload.Amount,
 		TransactionReference: types.TransactionReference(fmt.Sprintf("supremacy_world_transaction|%s|%d", req.Payload.ClaimID, time.Now().UnixNano())),
 		Description:          fmt.Sprintf("Supremacy World Purchase - %s", req.Payload.ClaimID),
@@ -106,8 +108,8 @@
 		l.Error().Err(err).Msg("failed to process claim on supremacy world")
 		// refund the payment
 		tc.API.userCacheMap.Transact(&types.NewTransaction{
-			Credit:               user.ID,
-			Debit:                types.SupremacyWorldUserID.String(),
+			CreditAccountID:      user.AccountID,
+			DebitAccountID:       creditor.AccountID,
 			Amount:               req.Payload.Amount,
 			TransactionReference: types.TransactionReference(fmt.Sprintf("supremacy_world_transaction|%s|%d|refund", req.Payload.ClaimID, time.Now().UnixNano())),
 			Description:          fmt.Sprintf("Supremacy World Purchase Refund - %s", req.Payload.ClaimID),
