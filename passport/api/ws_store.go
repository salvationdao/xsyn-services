package api

import (
	"context"
	"encoding/json"
	"fmt"
	"github.com/gofrs/uuid"
	"github.com/shopspring/decimal"
	"xsyn-services/boiler"
	"xsyn-services/passport/db"
	"xsyn-services/passport/items"
	"xsyn-services/passport/passdb"
	"xsyn-services/types"

	"github.com/ninja-syndicate/ws"

	"github.com/ninja-software/log_helpers"

<<<<<<< HEAD
	"github.com/ninja-syndicate/hub/ext/messagebus"

	"github.com/jackc/pgx/v4/pgxpool"
=======
	"github.com/shopspring/decimal"

	"github.com/gofrs/uuid"
>>>>>>> 00ce6433
	"github.com/ninja-software/terror/v2"
	"github.com/rs/zerolog"
)

// StoreControllerWS holds handlers for serverClienting serverClient status
type StoreControllerWS struct {
	Log *zerolog.Logger
	API *API
}

// NewStoreController creates the serverClient hub
func NewStoreController(log *zerolog.Logger, api *API) *StoreControllerWS {
	storeHub := &StoreControllerWS{
		Log: log_helpers.NamedLogger(log, "store_hub"),
		API: api,
	}

	api.SecureCommand(HubKeyStoreList, storeHub.StoreListHandler)
	api.SecureCommand(HubKeyLootbox, storeHub.PurchaseLootboxHandler)
	api.SecureCommand(HubKeyLootboxAmount, storeHub.LootboxAmountHandler)

	api.SecureCommand(HubKeyPurchaseItem, storeHub.PurchaseItemHandler)

	api.SecureCommand(types.HubKeyStoreItemSubscribe, storeHub.StoreItemHandler)
	api.Command(types.HubKeyAvailableItemAmount, AvailableItemAmountHandler)

	return storeHub
}

const HubKeyPurchaseItem = "STORE:PURCHASE"

type PurchaseRequest struct {
	Payload struct {
		StoreItemID types.StoreItemID `json:"store_item_id"`
	} `json:"payload"`
}

<<<<<<< HEAD
func (sc *StoreControllerWS) PurchaseItemHandler(ctx context.Context, hubc *hub.Client, payload []byte, reply hub.ReplyFunc) error {
	//return terror.Warn(fmt.Errorf("store closed"), "The XSYN Store is currently closed.")
	errMsg := "Issue purchasing store item, try again or contact support."
=======
func (sc *StoreControllerWS) PurchaseItemHandler(ctx context.Context, user *types.User, key string, payload []byte, reply ws.ReplyFunc) error {
>>>>>>> 00ce6433
	req := &PurchaseRequest{}
	err := json.Unmarshal(payload, req)
	if err != nil {
		return terror.Error(err, "Invalid request received.")
	}

	//  sc.API.MessageBus, messagebus.BusKey(HubKeyStoreItemSubscribe),
	err = items.Purchase(sc.Log, decimal.New(12, -2), sc.API.userCacheMap.Transact, user.User, req.Payload.StoreItemID)
	if err != nil {
		return err
	}

	reply(true)

	// broadcast available mech amount
	go func() {
		fsa, err := db.StoreItemsAvailable()
		if err != nil {
			sc.API.Log.Err(err)
			return
		}
		ws.PublishMessage("/store/availability", types.HubKeyAvailableItemAmount, fsa)
		//sc.API.MessageBus.Send(messagebus.BusKey(HubKeyAvailableItemAmountSubscribe), fsa)
	}()

	return nil
}

type PurchaseLootboxRequest struct {
	Payload struct {
		FactionID types.FactionID `json:"faction_id"`
	} `json:"payload"`
}

const HubKeyLootbox = "STORE:LOOTBOX"

<<<<<<< HEAD
func (sc *StoreControllerWS) PurchaseLootboxHandler(ctx context.Context, hubc *hub.Client, payload []byte, reply hub.ReplyFunc) error {
	return terror.Warn(fmt.Errorf("store closed"), "The XSYN Store is currently closed.")

	//req := &PurchaseLootboxRequest{}
	//err := json.Unmarshal(payload, req)
	//if err != nil {
	//	return terror.Error(err, "Invalid request received.")
	//}
	//
	//// get user
	//uid, err := uuid.FromString(hubc.Identifier())
	//if err != nil {
	//	return terror.Error(err, "Could not find user.")
	//}
	//user, err := db.UserGet(ctx, sc.Conn, types.UserID(uid))
	//if err != nil {
	//	return terror.Error(err, "Could not find user.")
	//}
	//
	//tokenID, err := items.PurchaseLootbox(ctx, sc.Conn, sc.Log, sc.API.MessageBus, messagebus.BusKey(HubKeyStoreItemSubscribe), sc.API.userCacheMap.Transact, *user, req.Payload.FactionID, sc.API.storeItemExternalUrl)
	//if err != nil {
	//	return terror.Error(err)
	//}
	//
	//reply(tokenID)
	//
	//// broadcast available mech amount
	//go func() {
	//	fsa, err := db.StoreItemsAvailable()
	//	if err != nil {
	//		sc.API.Log.Err(err)
	//		return
	//	}
	//	sc.API.MessageBus.Send(messagebus.BusKey(HubKeyAvailableItemAmountSubscribe), fsa)
	//}()
=======
func (sc *StoreControllerWS) PurchaseLootboxHandler(ctx context.Context, user *types.User, key string, payload []byte, reply ws.ReplyFunc) error {
	req := &PurchaseLootboxRequest{}
	err := json.Unmarshal(payload, req)
	if err != nil {
		return terror.Error(err, "Invalid request received.")
	}

	item, err := items.PurchaseLootbox(sc.Log, sc.API.userCacheMap.Transact, user.User, req.Payload.FactionID)
	if err != nil {
		return err
	}

	err = item.L.LoadCollection(passdb.StdConn, true, item, nil)

	reply(&AssetUpdatedSubscribeResponse{
		PurchasedItem:  item,
		OwnerUsername:  user.Username,
		CollectionSlug: item.R.Collection.Slug,
		HostURL:        sc.API.GameserverHostUrl,
	})

	// broadcast available mech amount
	go func() {
		fsa, err := db.StoreItemsAvailable()
		if err != nil {
			sc.API.Log.Err(err)
			return
		}
		ws.PublishMessage("/store/availability", types.HubKeyAvailableItemAmount, fsa)
	}()
>>>>>>> 00ce6433

	return nil
}

const HubKeyLootboxAmount = "STORE:LOOTBOX:AMOUNT"

func (sc *StoreControllerWS) LootboxAmountHandler(ctx context.Context, user *types.User, key string, payload []byte, reply ws.ReplyFunc) error {
	req := &PurchaseLootboxRequest{}
	err := json.Unmarshal(payload, req)
	if err != nil {
		return terror.Error(err, "Invalid request received.")
	}

<<<<<<< HEAD
	reply(0)
=======
	//   sc.API.MessageBus, messagebus.BusKey(HubKeyLootboxAmount),

	amount, err := items.LootboxAmountPerFaction(req.Payload.FactionID)
	if err != nil {
		return terror.Error(err, "Could not get mystery crate amount, try again or contact support.")
	}

	reply(amount)
>>>>>>> 00ce6433

	return nil
}

const HubKeyStoreList = "STORE:LIST"

type StoreListRequest struct {
	Payload struct {
		UserID              types.UserID               `json:"user_id"`
		SortDir             db.SortByDir               `json:"sort_dir"`
		SortBy              string                     `json:"sortBy"`
		IncludedAssetHashes []string                   `json:"included_asset_hashes"`
		Filter              *db.ListFilterRequest      `json:"filter,omitempty"`
		AttributeFilter     *db.AttributeFilterRequest `json:"attribute_filter,omitempty"`
		AssetType           string                     `json:"asset_type"`
		Archived            bool                       `json:"archived"`
		Search              string                     `json:"search"`
		PageSize            int                        `json:"page_size"`
		Page                int                        `json:"page"`
	} `json:"payload"`
}

type StoreListResponse struct {
	Total        int                 `json:"total"`
	StoreItemIDs []types.StoreItemID `json:"store_item_ids"`
}

<<<<<<< HEAD
func (sc *StoreControllerWS) StoreListHandler(ctx context.Context, hubc *hub.Client, payload []byte, reply hub.ReplyFunc) error {
	//return terror.Warn(fmt.Errorf("store closed"), "The XSYN Store is currently closed.")

=======
func (sc *StoreControllerWS) StoreListHandler(ctx context.Context, user *types.User, key string, payload []byte, reply ws.ReplyFunc) error {
>>>>>>> 00ce6433
	errMsg := "Issue getting list of store items, try again or contact support."
	req := &StoreListRequest{}
	err := json.Unmarshal(payload, req)
	if err != nil {
		return terror.Error(err, "Invalid request received.")
	}

	if !user.FactionID.Valid {
		return terror.Error(fmt.Errorf("user not enlisted: %s", user.ID), "User is not enlisted, enlist in a faction to continue.")
	}

	offset := 0
	if req.Payload.Page > 0 {
		offset = req.Payload.Page * req.Payload.PageSize
	}

	// TODO: remove megas filters later (?)
	total, items, err := db.StoreItemsList(
		req.Payload.Search,
		req.Payload.Archived,
		req.Payload.IncludedAssetHashes,
		req.Payload.Filter,
		req.Payload.AttributeFilter,
		offset,
		req.Payload.PageSize,
		req.Payload.SortBy,
		req.Payload.SortDir,
	)
	if err != nil {
		return terror.Error(err, errMsg)
	}

	storeItemIDs := make([]types.StoreItemID, 0)
	for _, storeItem := range items {
		storeItemIDs = append(storeItemIDs, storeItem.ID)
	}

	reply(&StoreListResponse{
		total,
		storeItemIDs,
	})
	return nil
}

type StoreItemSubscribeRequest struct {
	Payload struct {
		StoreItemID types.StoreItemID `json:"store_item_id"`
	} `json:"payload"`
}

type StoreItemSubscribeResponse struct {
	PriceInSUPS string            `json:"price_in_sups"`
	Item        *boiler.StoreItem `json:"item"`
	HostURL     string            `json:"host_url"`
}

<<<<<<< HEAD
func (sc *StoreControllerWS) StoreItemSubscribeHandler(ctx context.Context, client *hub.Client, payload []byte, reply hub.ReplyFunc) (string, messagebus.BusKey, error) {
	//return "","", terror.Error(fmt.Errorf("store closed"), "The XSYN Store is currently closed.")

=======
func (sc *StoreControllerWS) StoreItemHandler(ctx context.Context, user *types.User, key string, payload []byte, reply ws.ReplyFunc) error {
>>>>>>> 00ce6433
	req := &StoreItemSubscribeRequest{}
	err := json.Unmarshal(payload, req)
	if err != nil {
		return terror.Error(err, "Invalid request received.")
	}

	item, err := db.StoreItem(uuid.UUID(req.Payload.StoreItemID))
	if err != nil {
		return terror.Error(err, "Could not get store item, try again or contact support.")
	}

	if !user.FactionID.Valid {
		return terror.Error(fmt.Errorf("user has no faction"), "Please select a syndicate to view this item.")
	}

	if user.FactionID.String != item.FactionID {
		return terror.Warn(fmt.Errorf("user has wrong faction, need %s, got %s", item.FactionID, user.FactionID), "You do not belong to the correct faction.")
	}

	supsAsCents, err := db.SupInCents()
	if err != nil {
		return terror.Error(err, "Could not get SUP price, try again or contact support.")
	}

	priceAsCents := decimal.New(int64(item.UsdCentCost), 0)
	priceAsSups := priceAsCents.Div(supsAsCents).Mul(decimal.New(1, 18)).BigInt().String()

	result := &StoreItemSubscribeResponse{
		PriceInSUPS: priceAsSups,
		Item:        item,
		HostURL:     sc.API.GameserverHostUrl,
	}

	reply(result)
	return nil
}

<<<<<<< HEAD
const HubKeyAvailableItemAmountSubscribe hub.HubCommandKey = "AVAILABLE:ITEM:AMOUNT"

func (sc *StoreControllerWS) AvailableItemAmountSubscribeHandler(ctx context.Context, client *hub.Client, payload []byte, reply hub.ReplyFunc) (string, messagebus.BusKey, error) {
	return "","", terror.Error(fmt.Errorf("store closed"), "The XSYN Store is currently closed.")

	//req := &hub.HubCommandRequest{}
	//err := json.Unmarshal(payload, req)
	//if err != nil {
	//	return req.TransactionID, "", terror.Error(err, "Invalid request received.")
	//}
	//
	//fsa, err := db.StoreItemsAvailable()
	//if err != nil {
	//	return "", "", terror.Error(err, "Could not get the available amount of this item, try again or contact support.")
	//}
	//
	//reply(fsa)
	//
	//return req.TransactionID, messagebus.BusKey(HubKeyAvailableItemAmountSubscribe), nil
=======
func AvailableItemAmountHandler(ctx context.Context, key string, payload []byte, reply ws.ReplyFunc) error {
	fsa, err := db.StoreItemsAvailable()
	if err != nil {
		terror.Error(err, "Could not get the available amount of this item, try again or contact support.")
	}

	reply(fsa)
	return nil
>>>>>>> 00ce6433
}<|MERGE_RESOLUTION|>--- conflicted
+++ resolved
@@ -9,25 +9,16 @@
 	"xsyn-services/boiler"
 	"xsyn-services/passport/db"
 	"xsyn-services/passport/items"
-	"xsyn-services/passport/passdb"
 	"xsyn-services/types"
 
 	"github.com/ninja-syndicate/ws"
 
 	"github.com/ninja-software/log_helpers"
 
-<<<<<<< HEAD
-	"github.com/ninja-syndicate/hub/ext/messagebus"
-
-	"github.com/jackc/pgx/v4/pgxpool"
-=======
-	"github.com/shopspring/decimal"
-
-	"github.com/gofrs/uuid"
->>>>>>> 00ce6433
 	"github.com/ninja-software/terror/v2"
 	"github.com/rs/zerolog"
 )
+
 
 // StoreControllerWS holds handlers for serverClienting serverClient status
 type StoreControllerWS struct {
@@ -62,13 +53,7 @@
 	} `json:"payload"`
 }
 
-<<<<<<< HEAD
-func (sc *StoreControllerWS) PurchaseItemHandler(ctx context.Context, hubc *hub.Client, payload []byte, reply hub.ReplyFunc) error {
-	//return terror.Warn(fmt.Errorf("store closed"), "The XSYN Store is currently closed.")
-	errMsg := "Issue purchasing store item, try again or contact support."
-=======
 func (sc *StoreControllerWS) PurchaseItemHandler(ctx context.Context, user *types.User, key string, payload []byte, reply ws.ReplyFunc) error {
->>>>>>> 00ce6433
 	req := &PurchaseRequest{}
 	err := json.Unmarshal(payload, req)
 	if err != nil {
@@ -105,8 +90,7 @@
 
 const HubKeyLootbox = "STORE:LOOTBOX"
 
-<<<<<<< HEAD
-func (sc *StoreControllerWS) PurchaseLootboxHandler(ctx context.Context, hubc *hub.Client, payload []byte, reply hub.ReplyFunc) error {
+func (sc *StoreControllerWS) PurchaseLootboxHandler(ctx context.Context, user *types.User, key string, payload []byte, reply ws.ReplyFunc) error {
 	return terror.Warn(fmt.Errorf("store closed"), "The XSYN Store is currently closed.")
 
 	//req := &PurchaseLootboxRequest{}
@@ -115,22 +99,19 @@
 	//	return terror.Error(err, "Invalid request received.")
 	//}
 	//
-	//// get user
-	//uid, err := uuid.FromString(hubc.Identifier())
+	//item, err := items.PurchaseLootbox(sc.Log, sc.API.userCacheMap.Transact, user.User, req.Payload.FactionID)
 	//if err != nil {
-	//	return terror.Error(err, "Could not find user.")
+	//	return err
 	//}
-	//user, err := db.UserGet(ctx, sc.Conn, types.UserID(uid))
-	//if err != nil {
-	//	return terror.Error(err, "Could not find user.")
-	//}
-	//
-	//tokenID, err := items.PurchaseLootbox(ctx, sc.Conn, sc.Log, sc.API.MessageBus, messagebus.BusKey(HubKeyStoreItemSubscribe), sc.API.userCacheMap.Transact, *user, req.Payload.FactionID, sc.API.storeItemExternalUrl)
-	//if err != nil {
-	//	return terror.Error(err)
-	//}
-	//
-	//reply(tokenID)
+	//
+	//err = item.L.LoadCollection(passdb.StdConn, true, item, nil)
+	//
+	//reply(&AssetUpdatedSubscribeResponse{
+	//	PurchasedItem:  item,
+	//	OwnerUsername:  user.Username,
+	//	CollectionSlug: item.R.Collection.Slug,
+	//	HostURL:        sc.API.GameserverHostUrl,
+	//})
 	//
 	//// broadcast available mech amount
 	//go func() {
@@ -139,40 +120,8 @@
 	//		sc.API.Log.Err(err)
 	//		return
 	//	}
-	//	sc.API.MessageBus.Send(messagebus.BusKey(HubKeyAvailableItemAmountSubscribe), fsa)
+	//	ws.PublishMessage("/store/availability", types.HubKeyAvailableItemAmount, fsa)
 	//}()
-=======
-func (sc *StoreControllerWS) PurchaseLootboxHandler(ctx context.Context, user *types.User, key string, payload []byte, reply ws.ReplyFunc) error {
-	req := &PurchaseLootboxRequest{}
-	err := json.Unmarshal(payload, req)
-	if err != nil {
-		return terror.Error(err, "Invalid request received.")
-	}
-
-	item, err := items.PurchaseLootbox(sc.Log, sc.API.userCacheMap.Transact, user.User, req.Payload.FactionID)
-	if err != nil {
-		return err
-	}
-
-	err = item.L.LoadCollection(passdb.StdConn, true, item, nil)
-
-	reply(&AssetUpdatedSubscribeResponse{
-		PurchasedItem:  item,
-		OwnerUsername:  user.Username,
-		CollectionSlug: item.R.Collection.Slug,
-		HostURL:        sc.API.GameserverHostUrl,
-	})
-
-	// broadcast available mech amount
-	go func() {
-		fsa, err := db.StoreItemsAvailable()
-		if err != nil {
-			sc.API.Log.Err(err)
-			return
-		}
-		ws.PublishMessage("/store/availability", types.HubKeyAvailableItemAmount, fsa)
-	}()
->>>>>>> 00ce6433
 
 	return nil
 }
@@ -186,18 +135,8 @@
 		return terror.Error(err, "Invalid request received.")
 	}
 
-<<<<<<< HEAD
+
 	reply(0)
-=======
-	//   sc.API.MessageBus, messagebus.BusKey(HubKeyLootboxAmount),
-
-	amount, err := items.LootboxAmountPerFaction(req.Payload.FactionID)
-	if err != nil {
-		return terror.Error(err, "Could not get mystery crate amount, try again or contact support.")
-	}
-
-	reply(amount)
->>>>>>> 00ce6433
 
 	return nil
 }
@@ -225,13 +164,7 @@
 	StoreItemIDs []types.StoreItemID `json:"store_item_ids"`
 }
 
-<<<<<<< HEAD
-func (sc *StoreControllerWS) StoreListHandler(ctx context.Context, hubc *hub.Client, payload []byte, reply hub.ReplyFunc) error {
-	//return terror.Warn(fmt.Errorf("store closed"), "The XSYN Store is currently closed.")
-
-=======
 func (sc *StoreControllerWS) StoreListHandler(ctx context.Context, user *types.User, key string, payload []byte, reply ws.ReplyFunc) error {
->>>>>>> 00ce6433
 	errMsg := "Issue getting list of store items, try again or contact support."
 	req := &StoreListRequest{}
 	err := json.Unmarshal(payload, req)
@@ -288,13 +221,7 @@
 	HostURL     string            `json:"host_url"`
 }
 
-<<<<<<< HEAD
-func (sc *StoreControllerWS) StoreItemSubscribeHandler(ctx context.Context, client *hub.Client, payload []byte, reply hub.ReplyFunc) (string, messagebus.BusKey, error) {
-	//return "","", terror.Error(fmt.Errorf("store closed"), "The XSYN Store is currently closed.")
-
-=======
 func (sc *StoreControllerWS) StoreItemHandler(ctx context.Context, user *types.User, key string, payload []byte, reply ws.ReplyFunc) error {
->>>>>>> 00ce6433
 	req := &StoreItemSubscribeRequest{}
 	err := json.Unmarshal(payload, req)
 	if err != nil {
@@ -332,34 +259,14 @@
 	return nil
 }
 
-<<<<<<< HEAD
-const HubKeyAvailableItemAmountSubscribe hub.HubCommandKey = "AVAILABLE:ITEM:AMOUNT"
-
-func (sc *StoreControllerWS) AvailableItemAmountSubscribeHandler(ctx context.Context, client *hub.Client, payload []byte, reply hub.ReplyFunc) (string, messagebus.BusKey, error) {
-	return "","", terror.Error(fmt.Errorf("store closed"), "The XSYN Store is currently closed.")
-
-	//req := &hub.HubCommandRequest{}
-	//err := json.Unmarshal(payload, req)
-	//if err != nil {
-	//	return req.TransactionID, "", terror.Error(err, "Invalid request received.")
-	//}
-	//
+func AvailableItemAmountHandler(ctx context.Context, key string, payload []byte, reply ws.ReplyFunc) error {
+	return terror.Error(fmt.Errorf("store closed"), "The XSYN Store is currently closed.")
+
 	//fsa, err := db.StoreItemsAvailable()
 	//if err != nil {
-	//	return "", "", terror.Error(err, "Could not get the available amount of this item, try again or contact support.")
+	//	terror.Error(err, "Could not get the available amount of this item, try again or contact support.")
 	//}
 	//
 	//reply(fsa)
-	//
-	//return req.TransactionID, messagebus.BusKey(HubKeyAvailableItemAmountSubscribe), nil
-=======
-func AvailableItemAmountHandler(ctx context.Context, key string, payload []byte, reply ws.ReplyFunc) error {
-	fsa, err := db.StoreItemsAvailable()
-	if err != nil {
-		terror.Error(err, "Could not get the available amount of this item, try again or contact support.")
-	}
-
-	reply(fsa)
-	return nil
->>>>>>> 00ce6433
+	//return nil
 }